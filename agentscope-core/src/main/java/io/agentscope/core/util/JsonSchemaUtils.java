/*
 * Copyright 2024-2025 the original author or authors.
 *
 * Licensed under the Apache License, Version 2.0 (the "License");
 * you may not use this file except in compliance with the License.
 * You may obtain a copy of the License at
 *
 *     http://www.apache.org/licenses/LICENSE-2.0
 *
 * Unless required by applicable law or agreed to in writing, software
 * distributed under the License is distributed on an "AS IS" BASIS,
 * WITHOUT WARRANTIES OR CONDITIONS OF ANY KIND, either express or implied.
 * See the License for the specific language governing permissions and
 * limitations under the License.
 */

package io.agentscope.core.util;

import com.fasterxml.jackson.core.type.TypeReference;
import com.fasterxml.jackson.databind.JavaType;
import com.fasterxml.jackson.databind.JsonNode;
import com.fasterxml.jackson.databind.ObjectMapper;
import com.fasterxml.jackson.databind.json.JsonMapper;
import com.fasterxml.jackson.datatype.jsr310.JavaTimeModule;
import com.fasterxml.jackson.module.jsonSchema.JsonSchema;
import com.fasterxml.jackson.module.jsonSchema.JsonSchemaGenerator;
import java.lang.reflect.Type;
import java.util.Map;

/**
 * Utility class for JSON Schema operations.
 *
 * <p>
 * This class provides utility methods for:
 * <ul>
 * <li>Generating JSON schemas from Java classes (for structured output)</li>
 * <li>Converting between Maps and typed objects</li>
 * <li>Mapping Java types to JSON Schema types</li>
 * </ul>
 *
 * @hidden
 */
public class JsonSchemaUtils {

    private static final ObjectMapper OBJECT_MAPPER =
            JsonMapper.builder().addModule(new JavaTimeModule()).build();
    private static final JsonSchemaGenerator schemaGenerator =
            new JsonSchemaGenerator(OBJECT_MAPPER);

    /**
     * Generate JSON Schema from a Java class.
     * This method is suitable for structured output scenarios where complex nested
     * objects need to be converted to JSON Schema format.
     *
     * <p><b>Note:</b> This method does NOT support generic types like {@code List<Order>}
     * due to Java's type erasure. For generic types, use:
     * <ul>
     *   <li>{@link #generateSchemaFromType(Type)} with method return type</li>
     *   <li>{@link #generateSchemaFromTypeReference(TypeReference)} for all generic types</li>
     * </ul>
     *
     * @param clazz The class to generate schema for
     * @return JSON Schema as a Map
     * @throws RuntimeException if schema generation fails due to reflection errors,
     *                          Jackson configuration issues, or other processing
     *                          errors
     */
    public static Map<String, Object> generateSchemaFromClass(Class<?> clazz) {
        try {
            JsonSchema schema = schemaGenerator.generateSchema(clazz);
            return OBJECT_MAPPER.convertValue(schema, new TypeReference<Map<String, Object>>() {});
        } catch (Exception e) {
            throw new RuntimeException("Failed to generate JSON schema for " + clazz.getName(), e);
        }
    }

    /**
     * Generate JSON Schema from a generic type using TypeReference.
     * This method supports complex generic types including nested generics.
     *
     * <p><b>Usage Examples:</b>
     * <pre>{@code
     * // For List<Order>
     * Map<String, Object> schema = JsonSchemaUtils.generateSchemaFromTypeReference(
     *     new TypeReference<List<Order>>() {}
     * );
     *
     * // For Map<String, List<Order>>
     * Map<String, Object> schema = JsonSchemaUtils.generateSchemaFromTypeReference(
     *     new TypeReference<Map<String, List<Order>>>() {}
     * );
     *
     * // For nested generics: List<Map<String, Order>>
     * Map<String, Object> schema = JsonSchemaUtils.generateSchemaFromTypeReference(
     *     new TypeReference<List<Map<String, Order>>>() {}
     * );
     * }</pre>
     *
     * @param typeReference TypeReference containing the generic type information
     * @param <T> The generic type
     * @return JSON Schema as a Map with full generic type information
     * @throws RuntimeException if schema generation fails
     */
    public static <T> Map<String, Object> generateSchemaFromTypeReference(
            TypeReference<T> typeReference) {
        try {
            Type type = typeReference.getType();
            JavaType javaType = OBJECT_MAPPER.constructType(type);
            JsonSchema schema = schemaGenerator.generateSchema(javaType);
            return OBJECT_MAPPER.convertValue(schema, new TypeReference<Map<String, Object>>() {});
        } catch (Exception e) {
            throw new RuntimeException(
                    "Failed to generate JSON schema for type reference: " + typeReference.getType(),
                    e);
        }
    }

    /**
<<<<<<< HEAD
     * Generate JSON Schema from a com.fasterxml.jackson.databind.JsonNode instance.
     * This method is suitable for structured output scenarios where complex nested
     * objects
     * need to be converted to JSON Schema format.
     *
     * @param schema The com.fasterxml.jackson.databind.JsonNode instance to generate schema for
     * @return JSON Schema as a Map
     * @throws RuntimeException if schema generation fails due to reflection errors,
     *                          Jackson configuration issues, or other processing
     *                          errors
     */
    public static Map<String, Object> generateSchemaFromJsonNode(JsonNode schema) {
        try {
            return objectMapper.convertValue(schema, new TypeReference<>() {});
        } catch (Exception e) {
            throw new RuntimeException("Failed to generate JSON schema for schema", e);
        }
    }

    /**
=======
>>>>>>> 1ebcd9e6
     * Generate JSON Schema from a Java Type (supports Generics).
     *
     * @param type The type to generate schema for
     * @return JSON Schema as a Map
     */
    public static Map<String, Object> generateSchemaFromType(Type type) {
        try {
            JavaType javaType = OBJECT_MAPPER.constructType(type);
            JsonSchema schema = schemaGenerator.generateSchema(javaType);
            return OBJECT_MAPPER.convertValue(schema, new TypeReference<Map<String, Object>>() {});
        } catch (Exception e) {
            throw new RuntimeException(
                    "Failed to generate JSON schema for " + type.getTypeName(), e);
        }
    }

    /**
     * Convert Map to typed object.
     *
     * @param data        The data map
     * @param targetClass The target class
     * @param <T>         The type
     * @return Converted object
     * @throws IllegalStateException if the input data is null
     * @throws RuntimeException      if the conversion fails due to type mismatch,
     *                               JSON parsing errors, or incompatible data
     *                               structure
     */
    public static <T> T convertToObject(Object data, Class<T> targetClass) {
        if (data == null) {
            throw new IllegalStateException("No structured data available in response");
        }

        try {
            return OBJECT_MAPPER.convertValue(data, targetClass);
        } catch (Exception e) {
            throw new RuntimeException("Failed to convert metadata to " + targetClass.getName(), e);
        }
    }

    /**
     * Get the ObjectMapper instance.
     * @return ObjectMapper
     */
    public static ObjectMapper getJsonScheamObjectMapper() {
        return OBJECT_MAPPER;
    }
}<|MERGE_RESOLUTION|>--- conflicted
+++ resolved
@@ -116,7 +116,6 @@
     }
 
     /**
-<<<<<<< HEAD
      * Generate JSON Schema from a com.fasterxml.jackson.databind.JsonNode instance.
      * This method is suitable for structured output scenarios where complex nested
      * objects
@@ -130,15 +129,13 @@
      */
     public static Map<String, Object> generateSchemaFromJsonNode(JsonNode schema) {
         try {
-            return objectMapper.convertValue(schema, new TypeReference<>() {});
+            return OBJECT_MAPPER.convertValue(schema, new TypeReference<>() {});
         } catch (Exception e) {
             throw new RuntimeException("Failed to generate JSON schema for schema", e);
         }
     }
 
     /**
-=======
->>>>>>> 1ebcd9e6
      * Generate JSON Schema from a Java Type (supports Generics).
      *
      * @param type The type to generate schema for
