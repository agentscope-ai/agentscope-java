/*
 * Copyright 2024-2026 the original author or authors.
 *
 * Licensed under the Apache License, Version 2.0 (the "License");
 * you may not use this file except in compliance with the License.
 * You may obtain a copy of the License at
 *
 *      http://www.apache.org/licenses/LICENSE-2.0
 *
 * Unless required by applicable law or agreed to in writing, software
 * distributed under the License is distributed on an "AS IS" BASIS,
 * WITHOUT WARRANTIES OR CONDITIONS OF ANY KIND, either express or implied.
 * See the License for the specific language governing permissions and
 * limitations under the License.
 */
package io.agentscope.core;

import io.agentscope.core.agent.StructuredOutputCapableAgent;
import io.agentscope.core.agent.accumulator.ReasoningContext;
import io.agentscope.core.hook.Hook;
import io.agentscope.core.hook.HookEvent;
import io.agentscope.core.hook.PostActingEvent;
import io.agentscope.core.hook.PostReasoningEvent;
import io.agentscope.core.hook.PreActingEvent;
import io.agentscope.core.hook.PreReasoningEvent;
import io.agentscope.core.hook.ReasoningChunkEvent;
import io.agentscope.core.interruption.InterruptContext;
import io.agentscope.core.memory.InMemoryMemory;
import io.agentscope.core.memory.LongTermMemory;
import io.agentscope.core.memory.LongTermMemoryMode;
import io.agentscope.core.memory.LongTermMemoryTools;
import io.agentscope.core.memory.Memory;
import io.agentscope.core.memory.StaticLongTermMemoryHook;
import io.agentscope.core.message.ContentBlock;
import io.agentscope.core.message.GenerateReason;
import io.agentscope.core.message.Msg;
import io.agentscope.core.message.MsgRole;
import io.agentscope.core.message.TextBlock;
import io.agentscope.core.message.ThinkingBlock;
import io.agentscope.core.message.ToolResultBlock;
import io.agentscope.core.message.ToolUseBlock;
import io.agentscope.core.model.ExecutionConfig;
import io.agentscope.core.model.GenerateOptions;
import io.agentscope.core.model.Model;
import io.agentscope.core.model.StructuredOutputReminder;
import io.agentscope.core.plan.PlanNotebook;
import io.agentscope.core.rag.GenericRAGHook;
import io.agentscope.core.rag.Knowledge;
import io.agentscope.core.rag.KnowledgeRetrievalTools;
import io.agentscope.core.rag.RAGMode;
import io.agentscope.core.rag.model.Document;
import io.agentscope.core.rag.model.RetrieveConfig;
import io.agentscope.core.session.Session;
import io.agentscope.core.skill.SkillBox;
import io.agentscope.core.skill.SkillHook;
import io.agentscope.core.state.AgentMetaState;
import io.agentscope.core.state.SessionKey;
import io.agentscope.core.state.StatePersistence;
import io.agentscope.core.state.ToolkitState;
import io.agentscope.core.tool.ToolExecutionContext;
import io.agentscope.core.tool.ToolResultMessageBuilder;
import io.agentscope.core.tool.Toolkit;
import io.agentscope.core.util.MessageUtils;
import java.util.ArrayList;
import java.util.Comparator;
import java.util.List;
import java.util.Map;
import java.util.Set;
import java.util.stream.Collectors;
import java.util.stream.IntStream;
import org.slf4j.Logger;
import org.slf4j.LoggerFactory;
import reactor.core.publisher.Flux;
import reactor.core.publisher.Mono;

/**
 * ReAct (Reasoning and Acting) Agent implementation.
 *
 * <p>
 * ReAct is an agent design pattern that combines reasoning (thinking and
 * planning) with acting
 * (tool execution) in an iterative loop. The agent alternates between these two
 * phases until it
 * either completes the task or reaches the maximum iteration limit.
 *
<<<<<<< HEAD
 * <p>
 * <b>Architecture:</b> The agent is organized into specialized components for
 * maintainability:
 * <ul>
 * <li><b>Core Loop:</b> Manages iteration flow and phase transitions
 * <li><b>Phase Pipelines:</b> ReasoningPipeline, ActingPipeline,
 * SummarizingPipeline handle each phase
 * <li><b>Internal Helpers:</b> HookNotifier for hooks, MessagePreparer for
 * message formatting
 * <li><b>Structured Output:</b> StructuredOutputHandler provides type-safe
 * output generation
=======
 * <p><b>Key Features:</b>
 * <ul>
 *   <li><b>Reactive Streaming:</b> Uses Project Reactor for non-blocking execution
 *   <li><b>Hook System:</b> Extensible hooks for monitoring and intercepting agent execution
 *   <li><b>HITL Support:</b> Human-in-the-loop via stopAgent() in PostReasoningEvent/PostActingEvent
 *   <li><b>Structured Output:</b> StructuredOutputCapableAgent provides type-safe output generation
>>>>>>> 5f619f0f
 * </ul>
 *
 * <p>
 * <b>Usage Example:</b>
 *
 * <pre>{@code
 * // Create a model
 * DashScopeChatModel model = DashScopeChatModel.builder()
 *         .apiKey(System.getenv("DASHSCOPE_API_KEY"))
 *         .modelName("qwen-plus")
 *         .build();
 *
 * // Create a toolkit with tools
 * Toolkit toolkit = new Toolkit();
 * toolkit.registerObject(new MyToolClass());
 *
 * // Build the agent
 * ReActAgent agent = ReActAgent.builder()
 *         .name("Assistant")
 *         .sysPrompt("You are a helpful assistant.")
 *         .model(model)
 *         .toolkit(toolkit)
 *         .memory(new InMemoryMemory())
 *         .maxIters(10)
 *         .build();
 *
 * // Use the agent
 * Msg response = agent.call(Msg.builder()
 *         .name("user")
 *         .role(MsgRole.USER)
 *         .content(TextBlock.builder().text("What's the weather?").build())
 *         .build()).block();
 * }</pre>
 *
 * @see StructuredOutputCapableAgent
 */
public class ReActAgent extends StructuredOutputCapableAgent {

    private static final Logger log = LoggerFactory.getLogger(ReActAgent.class);

    // ==================== Core Dependencies ====================

    private final Memory memory;
    private final String sysPrompt;
    private final Model model;
    private final int maxIters;
    private final ExecutionConfig modelExecutionConfig;
    private final ExecutionConfig toolExecutionConfig;
    private final PlanNotebook planNotebook;
    private final ToolExecutionContext toolExecutionContext;
    private final StatePersistence statePersistence;

    // ==================== Constructor ====================

    private ReActAgent(Builder builder) {
        super(
                builder.name,
                builder.description,
                builder.checkRunning,
                builder.hooks,
                builder.toolkit,
                builder.structuredOutputReminder);

        this.memory = builder.memory;
        this.sysPrompt = builder.sysPrompt;
        this.model = builder.model;
        this.maxIters = builder.maxIters;
        this.modelExecutionConfig = builder.modelExecutionConfig;
        this.toolExecutionConfig = builder.toolExecutionConfig;
        this.planNotebook = builder.planNotebook;
        this.toolExecutionContext = builder.toolExecutionContext;
        this.statePersistence =
                builder.statePersistence != null
                        ? builder.statePersistence
                        : StatePersistence.all();
    }

    // ==================== New StateModule API ====================

    /**
     * Save agent state to the session using the new API.
     *
     * <p>This method saves the state of all managed components according to the StatePersistence
     * configuration:
     *
     * <ul>
     *   <li>Agent metadata (always saved)
     *   <li>Memory messages (if memoryManaged is true)
     *   <li>Toolkit activeGroups (if toolkitManaged is true)
     *   <li>PlanNotebook state (if planNotebookManaged is true)
     * </ul>
     *
     * @param session the session to save state to
     * @param sessionKey the session identifier
     */
    @Override
    public void saveTo(Session session, SessionKey sessionKey) {
        // Save agent metadata
        session.save(
                sessionKey,
                "agent_meta",
                new AgentMetaState(getAgentId(), getName(), getDescription(), sysPrompt));

        // Save memory if managed
        if (statePersistence.memoryManaged()) {
            memory.saveTo(session, sessionKey);
        }

        // Save toolkit activeGroups if managed
        if (statePersistence.toolkitManaged() && toolkit != null) {
            session.save(
                    sessionKey,
                    "toolkit_activeGroups",
                    new ToolkitState(toolkit.getActiveGroups()));
        }

        // Save PlanNotebook if managed
        if (statePersistence.planNotebookManaged() && planNotebook != null) {
            planNotebook.saveTo(session, sessionKey);
        }
    }

    /**
     * Load agent state from the session using the new API.
     *
     * <p>This method loads the state of all managed components according to the StatePersistence
     * configuration.
     *
     * @param session the session to load state from
     * @param sessionKey the session identifier
     */
    @Override
    public void loadFrom(Session session, SessionKey sessionKey) {
        // Load memory if managed
        if (statePersistence.memoryManaged()) {
            memory.loadFrom(session, sessionKey);
        }

        // Load toolkit activeGroups if managed
        if (statePersistence.toolkitManaged() && toolkit != null) {
            session.get(sessionKey, "toolkit_activeGroups", ToolkitState.class)
                    .ifPresent(state -> toolkit.setActiveGroups(state.activeGroups()));
        }

        // Load PlanNotebook if managed
        if (statePersistence.planNotebookManaged() && planNotebook != null) {
            planNotebook.loadFrom(session, sessionKey);
        }
    }

    // ==================== Protected API ====================

    @Override
    protected Mono<Msg> doCall(List<Msg> msgs) {
        // 1. Add user messages to memory first
        if (msgs != null) {
            msgs.forEach(memory::addMessage);
        }

        // 2. Check if there are pending tool calls (from previous suspend or HITL stop)
        Msg lastAssistant = findLastAssistantMsg();
        if (lastAssistant != null && hasPendingToolUse(lastAssistant)) {
            // Continue with acting - it will execute remaining tools or return suspended msg
            return acting(0);
        }

        // 3. Normal execution: start a new iteration
        return executeIteration(0);
    }

    /**
     * Find the last assistant message in memory.
     *
     * @return The last assistant message, or null if not found
     */
    private Msg findLastAssistantMsg() {
        List<Msg> memoryMsgs = memory.getMessages();
        for (int i = memoryMsgs.size() - 1; i >= 0; i--) {
            Msg msg = memoryMsgs.get(i);
            if (msg.getRole() == MsgRole.ASSISTANT) {
                return msg;
            }
        }
        return null;
    }

    /**
     * Check if the given assistant message has pending tool calls without corresponding results.
     *
     * @param msg The assistant message to check
     * @return true if there are pending tool calls
     */
    private boolean hasPendingToolUse(Msg msg) {
        if (!msg.hasContentBlocks(ToolUseBlock.class)) {
            return false;
        }
        List<ToolUseBlock> toolUses = msg.getContentBlocks(ToolUseBlock.class);

        // Get all tool result IDs from memory
        Set<String> toolResultIds =
                memory.getMessages().stream()
                        .flatMap(m -> m.getContentBlocks(ToolResultBlock.class).stream())
                        .map(ToolResultBlock::getId)
                        .collect(Collectors.toSet());

        // Check if any tool use has no matching result
        return toolUses.stream().anyMatch(tu -> !toolResultIds.contains(tu.getId()));
    }

    // ==================== Core ReAct Loop ====================

    private Mono<Msg> executeIteration(int iter) {
        return reasoning(iter, false);
    }

    /**
     * Execute the reasoning phase.
     *
     * <p>This method streams from the model, accumulates chunks, notifies hooks, and
     * decides whether to continue to acting or return early (HITL stop, gotoReasoning, or finished).
     *
     * @param iter Current iteration number
     * @param ignoreMaxIters If true, skip maxIters check (for gotoReasoning)
     * @return Mono containing the final result message
     */
    private Mono<Msg> reasoning(int iter, boolean ignoreMaxIters) {
        // Check maxIters unless ignoreMaxIters is set
        if (!ignoreMaxIters && iter >= maxIters) {
            return summarizing();
        }

        ReasoningContext context = new ReasoningContext(getName());

        return checkInterruptedAsync()
                .then(notifyPreReasoningEvent(prepareMessages()))
                .flatMapMany(
                        event -> {
                            GenerateOptions options =
                                    event.getEffectiveGenerateOptions() != null
                                            ? event.getEffectiveGenerateOptions()
                                            : buildGenerateOptions();
                            return model.stream(
                                            event.getInputMessages(),
                                            toolkit.getToolSchemas(),
                                            options)
                                    .concatMap(chunk -> checkInterruptedAsync().thenReturn(chunk));
                        })
                .doOnNext(
                        chunk -> {
                            List<Msg> chunkMsgs = context.processChunk(chunk);
                            // Notify streaming hooks for each chunk message
                            for (Msg msg : chunkMsgs) {
                                notifyReasoningChunk(msg, context).subscribe();
                            }
                        })
                .then(Mono.defer(() -> Mono.justOrEmpty(context.buildFinalMessage())))
                .flatMap(this::notifyPostReasoning)
                .flatMap(
                        event -> {
                            Msg msg = event.getReasoningMessage();
                            if (msg != null) {
                                memory.addMessage(msg);
                            }

                            // HITL stop
                            if (event.isStopRequested()) {
                                return Mono.just(msg);
                            }

                            // gotoReasoning requested (e.g., by StructuredOutputHook)
                            if (event.isGotoReasoningRequested()) {
                                // Validation already done in PostReasoningEvent.gotoReasoning()
                                List<Msg> gotoMsgs = event.getGotoReasoningMsgs();
                                if (gotoMsgs != null) {
                                    gotoMsgs.forEach(memory::addMessage);
                                }
                                // Continue to next iteration, ignoring maxIters for this entry
                                return reasoning(iter + 1, true);
                            }

                            // Check finish conditions
                            if (isFinished(msg)) {
                                return Mono.just(msg);
                            }

                            // Continue to acting
                            return checkInterruptedAsync().then(acting(iter));
                        })
                .switchIfEmpty(
                        Mono.defer(
                                () -> {
                                    // No message was produced
                                    return Mono.justOrEmpty((Msg) null);
                                }));
    }

    /**
     * Execute the acting phase.
     *
     * <p>This method executes all tools (including external ones which return pending results),
     * notifies hooks for successful tool results, and decides whether to continue iteration
     * or return (HITL stop, suspended tools, or structured output).
     *
     * <p>For tools that throw {@link io.agentscope.core.tool.ToolSuspendException}:
     * <ul>
     *   <li>The exception is caught by Toolkit and converted to a pending ToolResultBlock</li>
     *   <li>Successful results are stored in memory, pending results are not</li>
     *   <li>Returns Msg with {@link GenerateReason#TOOL_SUSPENDED} containing suspended ToolUseBlocks</li>
     * </ul>
     *
     * @param iter Current iteration number
     * @return Mono containing the final result message
     */
    private Mono<Msg> acting(int iter) {
        List<ToolUseBlock> allToolCalls = extractRecentToolCalls();

        if (allToolCalls.isEmpty()) {
            return executeIteration(iter + 1);
        }

        // Execute all tools (including external ones which will return pending results)
        return notifyPreActingHooks(allToolCalls)
                .flatMap(this::executeToolCalls)
                .flatMap(
                        results -> {
                            // Separate success and pending results
                            List<Map.Entry<ToolUseBlock, ToolResultBlock>> successPairs =
                                    results.stream()
                                            .filter(e -> !e.getValue().isSuspended())
                                            .toList();
                            List<Map.Entry<ToolUseBlock, ToolResultBlock>> pendingPairs =
                                    results.stream()
                                            .filter(e -> e.getValue().isSuspended())
                                            .toList();

                            // If no success results to process
                            if (successPairs.isEmpty()) {
                                if (!pendingPairs.isEmpty()) {
                                    return Mono.just(buildSuspendedMsg(pendingPairs));
                                }
                                return executeIteration(iter + 1);
                            }

                            // Process success results through hooks and add to memory
                            return Flux.fromIterable(successPairs)
                                    .concatMap(this::notifyPostActingHook)
                                    .last()
                                    .flatMap(
                                            event -> {
                                                // HITL stop (also triggered by
                                                // StructuredOutputHook when completed)
                                                if (event.isStopRequested()) {
                                                    return Mono.just(event.getToolResultMsg());
                                                }

                                                // If there are pending results, build suspended Msg
                                                if (!pendingPairs.isEmpty()) {
                                                    return Mono.just(
                                                            buildSuspendedMsg(pendingPairs));
                                                }

                                                // Continue next iteration
                                                return executeIteration(iter + 1);
                                            });
                        });
    }

    /**
     * Build a message containing suspended tool calls for user execution.
     *
     * <p>The message contains both the ToolUseBlocks and corresponding pending ToolResultBlocks
     * for the suspended tools.
     *
     * @param pendingPairs List of (ToolUseBlock, pending ToolResultBlock) pairs
     * @return Msg with GenerateReason.TOOL_SUSPENDED
     */
    private Msg buildSuspendedMsg(List<Map.Entry<ToolUseBlock, ToolResultBlock>> pendingPairs) {
        List<ContentBlock> content = new ArrayList<>();
        for (Map.Entry<ToolUseBlock, ToolResultBlock> pair : pendingPairs) {
            content.add(pair.getKey());
            content.add(pair.getValue());
        }
        return Msg.builder()
                .name(getName())
                .role(MsgRole.ASSISTANT)
                .content(content)
                .generateReason(GenerateReason.TOOL_SUSPENDED)
                .build();
    }

    /**
     * Execute tool calls and return paired results.
     *
     * @param toolCalls The list of tool calls (potentially modified by PreActingEvent hooks)
     * @return Mono containing list of (ToolUseBlock, ToolResultBlock) pairs
     */
    private Mono<List<Map.Entry<ToolUseBlock, ToolResultBlock>>> executeToolCalls(
            List<ToolUseBlock> toolCalls) {
        return toolkit.callTools(toolCalls, toolExecutionConfig, this, toolExecutionContext)
                .map(
                        results ->
                                IntStream.range(0, toolCalls.size())
                                        .mapToObj(i -> Map.entry(toolCalls.get(i), results.get(i)))
                                        .toList());
    }

    /**
     * Notify PostActingEvent hook for a single tool result, build message and add to memory.
     */
    private Mono<PostActingEvent> notifyPostActingHook(
            Map.Entry<ToolUseBlock, ToolResultBlock> entry) {
        ToolUseBlock toolUse = entry.getKey();
        ToolResultBlock result = entry.getValue();

        // Build tool result message first so hooks can access it
        Msg toolMsg = ToolResultMessageBuilder.buildToolResultMsg(result, toolUse, getName());

        // Create event with toolResultMsg already set
        PostActingEvent event = new PostActingEvent(this, toolkit, toolUse, result);
        event.setToolResultMsg(toolMsg);

        // Notify hooks and add to memory
        return notifyHooks(event).doOnNext(e -> memory.addMessage(e.getToolResultMsg()));
    }

    /**
     * Generate summary when max iterations reached.
     */
    protected Mono<Msg> summarizing() {
        log.debug("Maximum iterations reached. Generating summary...");

        List<Msg> messageList = prepareMessages();
        messageList.add(
                Msg.builder()
                        .name("user")
                        .role(MsgRole.USER)
                        .content(
                                TextBlock.builder()
                                        .text(
                                                "You have failed to generate response within the"
                                                    + " maximum iterations. Now respond directly by"
                                                    + " summarizing the current situation.")
                                        .build())
                        .build());

        return model.stream(messageList, null, buildGenerateOptions())
                .concatMap(chunk -> checkInterruptedAsync().thenReturn(chunk))
                .reduce(
                        new ReasoningContext(getName()),
                        (ctx, chunk) -> {
                            ctx.processChunk(chunk);
                            return ctx;
                        })
                .map(ReasoningContext::buildFinalMessage)
                .flatMap(
                        msg -> {
                            if (msg != null) {
                                memory.addMessage(msg);
                                return Mono.just(msg);
                            }
                            Msg fallback =
                                    Msg.builder()
                                            .name(getName())
                                            .role(MsgRole.ASSISTANT)
                                            .content(
                                                    TextBlock.builder()
                                                            .text(
                                                                    String.format(
                                                                            "Maximum iterations"
                                                                                + " (%d) reached."
                                                                                + " Unable to"
                                                                                + " generate"
                                                                                + " summary.",
                                                                            maxIters))
                                                            .build())
                                            .build();
                            memory.addMessage(fallback);
                            return Mono.just(fallback);
                        })
                .onErrorResume(
                        error -> {
                            if (error instanceof InterruptedException) {
                                return Mono.error(error);
                            }
                            log.error("Error generating summary", error);
                            Msg errorMsg =
                                    Msg.builder()
                                            .name(getName())
                                            .role(MsgRole.ASSISTANT)
                                            .content(
                                                    TextBlock.builder()
                                                            .text(
                                                                    String.format(
                                                                            "Maximum iterations"
                                                                                + " (%d) reached."
                                                                                + " Error"
                                                                                + " generating"
                                                                                + " summary: %s",
                                                                            maxIters,
                                                                            error.getMessage()))
                                                            .build())
                                            .build();
                            memory.addMessage(errorMsg);
                            return Mono.just(errorMsg);
                        });
    }

    // ==================== Helper Methods ====================

    /**
<<<<<<< HEAD
     * Extract tool calls from the most recent assistant message.
     *
     * <p>
     * Delegates to {@link MessageUtils#extractRecentToolCalls(List, String)} for
     * the actual
     * extraction logic.
     *
     * @return List of tool use blocks from the last assistant message, or empty
     *         list if none found
=======
     * Prepare messages for model input.
>>>>>>> 5f619f0f
     */
    private List<Msg> prepareMessages() {
        List<Msg> messages = new ArrayList<>();
        if (sysPrompt != null && !sysPrompt.trim().isEmpty()) {
            messages.add(
                    Msg.builder()
                            .name("system")
                            .role(MsgRole.SYSTEM)
                            .content(TextBlock.builder().text(sysPrompt).build())
                            .build());
        }
        messages.addAll(memory.getMessages());
        return messages;
    }

    /**
     * Check if the ReAct loop should terminate.
     *
     * <p>Note: Structured output retry is now handled by StructuredOutputHook via gotoReasoning().
     *
<<<<<<< HEAD
     * @return true if no more tools to execute, false if more tools should be
     *         called
     */
    private boolean isFinished() {
        List<ToolUseBlock> recentToolCalls = extractRecentToolCalls();
        // If there are tool calls, we are not finished (we need to execute them)
        return recentToolCalls.isEmpty();
=======
     * @param msg The reasoning message
     * @return true if should finish, false if should continue to acting
     */
    private boolean isFinished(Msg msg) {
        if (msg == null) {
            return true;
        }

        List<ToolUseBlock> toolCalls = msg.getContentBlocks(ToolUseBlock.class);

        // No tool calls - finished
        if (toolCalls.isEmpty()) {
            return true;
        }

        // Has tool calls but none are in toolkit - finished
        return toolCalls.stream().noneMatch(tc -> toolkit.getTool(tc.getName()) != null);
>>>>>>> 5f619f0f
    }

    /**
     * Extract tool calls from the most recent assistant message.
     */
    private List<ToolUseBlock> extractRecentToolCalls() {
        return MessageUtils.extractRecentToolCalls(memory.getMessages(), getName());
    }

    @Override
    protected GenerateOptions buildGenerateOptions() {
        GenerateOptions.Builder builder = GenerateOptions.builder();
        if (modelExecutionConfig != null) {
            builder.executionConfig(modelExecutionConfig);
        }
        return builder.build();
    }

    // ==================== Hook Notification Methods ====================

    /**
     * Generic hook notification method.
     */
    private <T extends HookEvent> Mono<T> notifyHooks(T event) {
        Mono<T> result = Mono.just(event);
        for (Hook hook : getSortedHooks()) {
            result = result.flatMap(hook::onEvent);
        }
        return result;
    }

    private Mono<PreReasoningEvent> notifyPreReasoningEvent(List<Msg> msgs) {
        return notifyHooks(new PreReasoningEvent(this, model.getModelName(), null, msgs));
    }

    private Mono<PostReasoningEvent> notifyPostReasoning(Msg msg) {
        return notifyHooks(new PostReasoningEvent(this, model.getModelName(), null, msg));
    }

    private Mono<List<ToolUseBlock>> notifyPreActingHooks(List<ToolUseBlock> toolCalls) {
        return Flux.fromIterable(toolCalls)
                .concatMap(tool -> notifyHooks(new PreActingEvent(this, toolkit, tool)))
                .map(PreActingEvent::getToolUse)
                .collectList();
    }

    private Mono<Void> notifyReasoningChunk(Msg chunkMsg, ReasoningContext context) {
        ContentBlock content = chunkMsg.getFirstContentBlock();

        ContentBlock accumulatedContent = null;
        if (content instanceof TextBlock) {
            accumulatedContent = TextBlock.builder().text(context.getAccumulatedText()).build();
        } else if (content instanceof ThinkingBlock) {
            accumulatedContent =
                    ThinkingBlock.builder().thinking(context.getAccumulatedThinking()).build();
        }

        if (accumulatedContent != null) {
            Msg accumulated =
                    Msg.builder()
                            .id(chunkMsg.getId())
                            .name(chunkMsg.getName())
                            .role(chunkMsg.getRole())
                            .content(accumulatedContent)
                            .build();
            ReasoningChunkEvent event =
                    new ReasoningChunkEvent(
                            this, model.getModelName(), null, chunkMsg, accumulated);
            return Flux.fromIterable(getSortedHooks()).flatMap(hook -> hook.onEvent(event)).then();
        }

        return Mono.empty();
    }

    @Override
    protected Mono<Msg> handleInterrupt(InterruptContext context, Msg... originalArgs) {
        String recoveryText = "I noticed that you have interrupted me. What can I do for you?";

        Msg recoveryMsg =
                Msg.builder()
                        .name(getName())
                        .role(MsgRole.ASSISTANT)
                        .content(TextBlock.builder().text(recoveryText).build())
                        .build();

        memory.addMessage(recoveryMsg);
        return Mono.just(recoveryMsg);
    }

    @Override
    protected Mono<Void> doObserve(Msg msg) {
        if (msg != null) {
            memory.addMessage(msg);
        }
        return Mono.empty();
    }

    // ==================== Getters ====================

    @Override
    public Memory getMemory() {
        return memory;
    }

    public void setMemory(Memory memory) {
        throw new UnsupportedOperationException(
                "Memory cannot be replaced after agent construction. "
                        + "Create a new agent instance if you need different memory.");
    }

    public String getSysPrompt() {
        return sysPrompt;
    }

    public Model getModel() {
        return model;
    }

    public int getMaxIters() {
        return maxIters;
    }

    public PlanNotebook getPlanNotebook() {
        return planNotebook;
    }

    public static Builder builder() {
        return new Builder();
    }

<<<<<<< HEAD
    // ==================== Pipeline Classes ====================

    /**
     * Pipeline for executing the reasoning phase.
     * Handles model streaming, chunk processing, and hook notifications.
     */
    private class ReasoningPipeline {

        private final StructuredOutputHandler handler;
        private final ReasoningContext context;

        ReasoningPipeline(StructuredOutputHandler handler) {
            this.handler = handler;
            this.context = new ReasoningContext(getName());
        }

        Mono<Void> execute() {
            return prepareAndStream()
                    .onErrorResume(this::handleError)
                    .then(Mono.defer(this::finalizeReasoningStep));
        }

        private Mono<Void> prepareAndStream() {
            List<Msg> messageList = messagePreparer.prepareMessageList(handler);

            // Apply forced tool choice when in structured output mode
            GenerateOptions options =
                    handler != null
                            ? handler.createOptionsWithForcedTool(buildGenerateOptions())
                            : buildGenerateOptions();

            List<ToolSchema> toolSchemas = toolkit.getToolSchemas();

            return hookNotifier
                    .notifyPreReasoning(ReActAgent.this, messageList)
                    .flatMapMany(modifiedMsgs -> model.stream(modifiedMsgs, toolSchemas, options))
                    .concatMap(this::processChunkWithInterruptCheck)
                    .then();
        }

        private Flux<Void> processChunkWithInterruptCheck(ChatResponse chunk) {
            return checkInterruptedAsync()
                    .thenReturn(chunk)
                    .flatMapMany(this::processAndNotifyChunk);
        }

        private Flux<Void> processAndNotifyChunk(ChatResponse chunk) {
            List<Msg> msgs = context.processChunk(chunk);
            return Flux.fromIterable(msgs)
                    .concatMap(msg -> hookNotifier.notifyStreamingMsg(msg, context));
        }

        private Mono<Void> handleError(Throwable error) {
            if (error instanceof InterruptedException) {
                return finalizeWithInterrupt().then(Mono.error(error));
            }
            return Mono.error(error);
        }

        private Mono<Void> finalizeReasoningStep() {
            return finalizeReasoning(false);
        }

        private Mono<Void> finalizeWithInterrupt() {
            return finalizeReasoning(true);
        }

        private Mono<Void> finalizeReasoning(boolean wasInterrupted) {
            return Mono.fromCallable(context::buildFinalMessage)
                    .flatMap(reasoningMsg -> processFinalMessage(reasoningMsg, wasInterrupted));
        }

        private Mono<Void> processFinalMessage(Msg reasoningMsg, boolean wasInterrupted) {
            if (reasoningMsg == null) {
                return Mono.empty();
            }

            List<ToolUseBlock> toolBlocks = reasoningMsg.getContentBlocks(ToolUseBlock.class);

            // Log tool block detection
            if (log.isDebugEnabled()) {
                log.debug(
                        "=== ReActAgent detected {} tool blocks in reasoning message. Total content"
                                + " blocks: {}",
                        toolBlocks.size(),
                        reasoningMsg.getContent() != null ? reasoningMsg.getContent().size() : 0);
            }

            return hookNotifier
                    .notifyPostReasoning(reasoningMsg)
                    .flatMap(
                            modifiedMsg -> {
                                memory.addMessage(modifiedMsg);
                                return notifyPreActingHooks(toolBlocks);
                            });
        }

        private Mono<Void> notifyPreActingHooks(List<ToolUseBlock> toolBlocks) {
            return Flux.fromIterable(toolBlocks).concatMap(hookNotifier::notifyPreActing).then();
        }
    }

    /**
     * Pipeline for executing the acting phase.
     * Handles tool execution and result processing.
     */
    private class ActingPipeline {

        Mono<Void> execute() {
            List<ToolUseBlock> toolCalls = extractRecentToolCalls();
            if (toolCalls.isEmpty()) {
                return Mono.empty();
            }

            toolkit.setChunkCallback(
                    (toolUse, chunk) -> hookNotifier.notifyActingChunk(toolUse, chunk).subscribe());

            return toolkit.callTools(
                            toolCalls, toolExecutionConfig, ReActAgent.this, toolExecutionContext)
                    .flatMapMany(responses -> processToolResults(toolCalls, responses))
                    .then()
                    .then(checkInterruptedAsync());
        }

        private Flux<Void> processToolResults(
                List<ToolUseBlock> toolCalls, List<ToolResultBlock> responses) {
            return Flux.range(0, toolCalls.size())
                    .concatMap(i -> processSingleToolResult(toolCalls.get(i), responses.get(i)));
        }

        private Mono<Void> processSingleToolResult(ToolUseBlock toolCall, ToolResultBlock result) {
            return hookNotifier
                    .notifyPostActing(toolCall, result)
                    .doOnNext(
                            processedResult -> {
                                Msg toolMsg =
                                        ToolResultMessageBuilder.buildToolResultMsg(
                                                processedResult, toolCall, getName());
                                memory.addMessage(toolMsg);
                            })
                    .then();
        }
    }

    /**
     * Pipeline for generating summary when max iterations reached.
     * Handles both structured output failure and normal summarization.
     */
    private class SummarizingPipeline {

        private final StructuredOutputHandler handler;

        SummarizingPipeline(StructuredOutputHandler handler) {
            this.handler = handler;
        }

        Mono<Msg> execute() {
            if (handler != null) {
                return handleStructuredOutputFailure();
            }
            return generateSummary();
        }

        private Mono<Msg> handleStructuredOutputFailure() {
            String errorMsg =
                    String.format(
                            "Failed to generate structured output within maximum iterations (%d)."
                                + " The model did not call the 'generate_response' function. Please"
                                + " check your system prompt, model capabilities, or increase"
                                + " maxIters.",
                            maxIters);
            log.error(errorMsg);
            return Mono.error(new IllegalStateException(errorMsg));
        }

        private Mono<Msg> generateSummary() {
            log.debug("Maximum iterations reached. Generating summary...");

            List<Msg> messageList = prepareMessageList();
            GenerateOptions options = buildGenerateOptions();
            ReasoningContext context = new ReasoningContext(getName());

            return model.stream(messageList, null, options)
                    .concatMap(chunk -> processChunk(chunk, context))
                    .then(Mono.defer(() -> buildSummaryMessage(context)))
                    .onErrorResume(InterruptedException.class, Mono::error)
                    .onErrorResume(this::handleSummaryError);
        }

        private List<Msg> prepareMessageList() {
            List<Msg> messageList = messagePreparer.prepareMessageList(null);
            messageList.add(createHintMessage());
            return messageList;
        }

        private Msg createHintMessage() {
            return Msg.builder()
                    .name("user")
                    .role(MsgRole.USER)
                    .content(
                            TextBlock.builder()
                                    .text(
                                            "You have failed to generate response within the"
                                                    + " maximum iterations. Now respond directly by"
                                                    + " summarizing the current situation.")
                                    .build())
                    .build();
        }

        private Mono<Msg> processChunk(ChatResponse chunk, ReasoningContext context) {
            return checkInterruptedAsync()
                    .thenReturn(chunk)
                    .doOnNext(context::processChunk)
                    .then(Mono.empty());
        }

        private Mono<Msg> buildSummaryMessage(ReasoningContext context) {
            Msg summaryMsg = context.buildFinalMessage();

            if (summaryMsg != null) {
                memory.addMessage(summaryMsg);
                return Mono.just(summaryMsg);
            }

            return Mono.just(createFallbackMessage());
        }

        private Msg createFallbackMessage() {
            Msg errorMsg =
                    Msg.builder()
                            .name(getName())
                            .role(MsgRole.ASSISTANT)
                            .content(
                                    TextBlock.builder()
                                            .text(
                                                    String.format(
                                                            "Maximum iterations (%d) reached."
                                                                + " Unable to generate summary.",
                                                            maxIters))
                                            .build())
                            .build();
            memory.addMessage(errorMsg);
            return errorMsg;
        }

        private Mono<Msg> handleSummaryError(Throwable error) {
            log.error("Error generating summary", error);

            Msg errorMsg =
                    Msg.builder()
                            .name(getName())
                            .role(MsgRole.ASSISTANT)
                            .content(
                                    TextBlock.builder()
                                            .text(
                                                    String.format(
                                                            "Maximum iterations (%d) reached. Error"
                                                                    + " generating summary: %s",
                                                            maxIters, error.getMessage()))
                                            .build())
                            .build();
            memory.addMessage(errorMsg);
            return Mono.just(errorMsg);
        }
    }

    // ==================== Inner Classes ====================

    /**
     * Injects reminder messages for structured output generation in PROMPT mode.
     *
     * <p>
     * This hook automatically adds reminder messages to the model context when the
     * agent
     * needs prompting to call the structured output tool. It ensures reliable
     * structured output
     * generation without relying on model tool choice enforcement.
     */
    private class InternalStructuredOutputReminderHook implements Hook {

        @Override
        @SuppressWarnings("unchecked")
        public <T extends HookEvent> Mono<T> onEvent(T event) {
            // Use pattern matching to handle PreReasoningEvent
            if (event instanceof PreReasoningEvent preReasoningEvent) {
                // Access outer class field through AtomicReference (thread-safe)
                StructuredOutputHandler handler = currentStructuredOutputHandler.get();
                if (handler != null && handler.shouldInjectReminder()) {
                    List<Msg> messages = new ArrayList<>(preReasoningEvent.getInputMessages());
                    messages.add(handler.createReminderMessage());
                    preReasoningEvent.setInputMessages(messages);
                    log.debug("Injected structured output reminder via internal hook");
                }
                return Mono.just((T) preReasoningEvent);
            }
            // For other event types, just pass through
            return Mono.just(event);
        }

        @Override
        public int priority() {
            // Use high priority to ensure reminder is injected before other hooks
            return 50;
        }
    }

    /**
     * Internal component for hook notifications.
     */
    private class HookNotifier {

        Mono<List<Msg>> notifyPreReasoning(AgentBase agent, List<Msg> msgs) {
            PreReasoningEvent event =
                    new PreReasoningEvent(agent, model.getModelName(), null, msgs);
            Mono<PreReasoningEvent> result = Mono.just(event);
            for (Hook hook : getSortedHooks()) {
                result = result.flatMap(e -> hook.onEvent(e));
            }
            return result.map(PreReasoningEvent::getInputMessages);
        }

        Mono<Msg> notifyPostReasoning(Msg reasoningMsg) {
            PostReasoningEvent event =
                    new PostReasoningEvent(
                            ReActAgent.this, model.getModelName(), null, reasoningMsg);
            Mono<PostReasoningEvent> result = Mono.just(event);
            for (Hook hook : getSortedHooks()) {
                result = result.flatMap(e -> hook.onEvent(e));
            }
            return result.map(PostReasoningEvent::getReasoningMessage);
        }

        Mono<Void> notifyReasoningChunk(Msg chunk, Msg accumulated) {
            ReasoningChunkEvent event =
                    new ReasoningChunkEvent(
                            ReActAgent.this, model.getModelName(), null, chunk, accumulated);
            return Flux.fromIterable(getSortedHooks()).flatMap(hook -> hook.onEvent(event)).then();
        }

        Mono<ToolUseBlock> notifyPreActing(ToolUseBlock toolUse) {
            PreActingEvent event = new PreActingEvent(ReActAgent.this, toolkit, toolUse);
            Mono<PreActingEvent> result = Mono.just(event);
            for (Hook hook : getSortedHooks()) {
                result = result.flatMap(e -> hook.onEvent(e));
            }
            return result.map(PreActingEvent::getToolUse);
        }

        Mono<Void> notifyActingChunk(ToolUseBlock toolUse, ToolResultBlock chunk) {
            ActingChunkEvent event = new ActingChunkEvent(ReActAgent.this, toolkit, toolUse, chunk);
            return Flux.fromIterable(getSortedHooks()).flatMap(hook -> hook.onEvent(event)).then();
        }

        Mono<ToolResultBlock> notifyPostActing(ToolUseBlock toolUse, ToolResultBlock toolResult) {
            var event = new PostActingEvent(ReActAgent.this, toolkit, toolUse, toolResult);
            Mono<PostActingEvent> result = Mono.just(event);
            for (Hook hook : getSortedHooks()) {
                result = result.flatMap(e -> hook.onEvent(e));
            }
            return result.map(PostActingEvent::getToolResult);
        }

        Mono<Void> notifyStreamingMsg(Msg msg, ReasoningContext context) {
            ContentBlock content = msg.getFirstContentBlock();

            ContentBlock accumulatedContent = null;
            if (content instanceof TextBlock) {
                accumulatedContent = TextBlock.builder().text(context.getAccumulatedText()).build();
            } else if (content instanceof ThinkingBlock) {
                accumulatedContent =
                        ThinkingBlock.builder().thinking(context.getAccumulatedThinking()).build();
            }

            if (accumulatedContent != null) {
                Msg accumulated =
                        Msg.builder()
                                .id(msg.getId())
                                .name(msg.getName())
                                .role(msg.getRole())
                                .content(accumulatedContent)
                                .build();
                return notifyReasoningChunk(msg, accumulated);
            }

            return Mono.empty();
        }
    }

    /**
     * Internal component for message preparation.
     */
    private class MessagePreparer {

        List<Msg> prepareMessageList(StructuredOutputHandler handler) {
            List<Msg> messages = new ArrayList<>();

            addSystemPromptIfNeeded(messages);
            messages.addAll(memory.getMessages());

            return messages;
        }

        private void addSystemPromptIfNeeded(List<Msg> messages) {
            if (sysPrompt != null && !sysPrompt.trim().isEmpty()) {
                Msg systemMsg =
                        Msg.builder()
                                .name("system")
                                .role(MsgRole.SYSTEM)
                                .content(TextBlock.builder().text(sysPrompt).build())
                                .build();
                messages.add(systemMsg);
            }
        }
    }

=======
>>>>>>> 5f619f0f
    // ==================== Builder ====================

    public static class Builder {
        private String name;
        private String description;
        private String sysPrompt;
        private boolean checkRunning = true;
        private Model model;
        private Toolkit toolkit = new Toolkit();
        private Memory memory = new InMemoryMemory();
        private int maxIters = 10;
        private ExecutionConfig modelExecutionConfig;
        private ExecutionConfig toolExecutionConfig;
        private final List<Hook> hooks = new ArrayList<>();
        private boolean enableMetaTool = false;
        private StructuredOutputReminder structuredOutputReminder =
                StructuredOutputReminder.TOOL_CHOICE;
        private PlanNotebook planNotebook;
        private SkillBox skillBox;
        private ToolExecutionContext toolExecutionContext;

        // Long-term memory configuration
        private LongTermMemory longTermMemory;
        private LongTermMemoryMode longTermMemoryMode = LongTermMemoryMode.BOTH;

        // State persistence configuration
        private StatePersistence statePersistence;

        // RAG configuration
        private final List<Knowledge> knowledgeBases = new ArrayList<>();
        private RAGMode ragMode = RAGMode.GENERIC;
        private RetrieveConfig retrieveConfig =
                RetrieveConfig.builder().limit(5).scoreThreshold(0.5).build();
        private boolean enableOnlyForUserQueries = true;

        private Builder() {}

        /**
         * Sets the name for this agent.
         *
         * @param name The agent name, must not be null
         * @return This builder instance for method chaining
         */
        public Builder name(String name) {
            this.name = name;
            return this;
        }

        public Builder description(String description) {
            this.description = description;
            return this;
        }

        public Builder checkRunning(boolean checkRunning) {
            this.checkRunning = checkRunning;
            return this;
        }

        /**
         * Sets the system prompt for this agent.
         *
         * @param sysPrompt The system prompt, can be null or empty
         * @return This builder instance for method chaining
         */
        public Builder sysPrompt(String sysPrompt) {
            this.sysPrompt = sysPrompt;
            return this;
        }

        /**
         * Sets the language model for this agent.
         *
         * @param model The language model to use for reasoning, must not be null
         * @return This builder instance for method chaining
         */
        public Builder model(Model model) {
            this.model = model;
            return this;
        }

        /**
         * Sets the toolkit containing available tools for this agent.
         *
         * @param toolkit The toolkit with available tools, must not be null
         * @return This builder instance for method chaining
         */
        public Builder toolkit(Toolkit toolkit) {
            this.toolkit = toolkit;
            return this;
        }

        /**
         * Sets the memory for storing conversation history.
         *
         * @param memory The memory implementation, can be null (defaults to
         *               InMemoryMemory)
         * @return This builder instance for method chaining
         */
        public Builder memory(Memory memory) {
            this.memory = memory;
            return this;
        }

        /**
         * Sets the maximum number of reasoning-acting iterations.
         *
         * @param maxIters Maximum iterations, must be positive
         * @return This builder instance for method chaining
         */
        public Builder maxIters(int maxIters) {
            this.maxIters = maxIters;
            return this;
        }

        /**
         * Adds a hook for monitoring and intercepting agent execution events.
         *
         * <p>
         * Hooks can observe or modify events during reasoning, acting, and other
         * phases.
         * Multiple hooks can be added and will be executed in priority order (lower
         * priority
         * values execute first).
         *
         * @param hook The hook to add, must not be null
         * @return This builder instance for method chaining
         * @see Hook
         */
        public Builder hook(Hook hook) {
            this.hooks.add(hook);
            return this;
        }

        /**
         * Adds multiple hooks for monitoring and intercepting agent execution events.
         *
         * <p>
         * Hooks can observe or modify events during reasoning, acting, and other
         * phases.
         * All hooks will be executed in priority order (lower priority values execute
         * first).
         *
         * @param hooks The list of hooks to add, must not be null
         * @return This builder instance for method chaining
         * @see Hook
         */
        public Builder hooks(List<Hook> hooks) {
            this.hooks.addAll(hooks);
            return this;
        }

        /**
         * Enables or disables the meta-tool functionality.
         *
         * <p>
         * When enabled, the toolkit will automatically register a meta-tool that
         * provides
         * information about available tools to the agent. This can help the agent
         * understand
         * what tools are available without relying solely on the system prompt.
         *
         * @param enableMetaTool true to enable meta-tool, false to disable
         * @return This builder instance for method chaining
         */
        public Builder enableMetaTool(boolean enableMetaTool) {
            this.enableMetaTool = enableMetaTool;
            return this;
        }

        /**
         * Sets the execution configuration for model API calls.
         *
         * <p>
         * This configuration controls timeout, retry behavior, and backoff strategy for
         * model requests during the reasoning phase. If not set, the agent will use the
         * model's default execution configuration.
         *
         * @param modelExecutionConfig The execution configuration for model calls, can
         *                             be null
         * @return This builder instance for method chaining
         * @see ExecutionConfig
         */
        public Builder modelExecutionConfig(ExecutionConfig modelExecutionConfig) {
            this.modelExecutionConfig = modelExecutionConfig;
            return this;
        }

        /**
         * Sets the execution configuration for tool executions.
         *
         * <p>
         * This configuration controls timeout, retry behavior, and backoff strategy for
         * tool calls during the acting phase. If not set, the toolkit will use its
         * default
         * execution configuration.
         *
         * @param toolExecutionConfig The execution configuration for tool calls, can be
         *                            null
         * @return This builder instance for method chaining
         * @see ExecutionConfig
         */
        public Builder toolExecutionConfig(ExecutionConfig toolExecutionConfig) {
            this.toolExecutionConfig = toolExecutionConfig;
            return this;
        }

        /**
         * Sets the structured output enforcement mode.
         *
         * @param reminder The structured output reminder mode, must not be null
         * @return This builder instance for method chaining
         */
        public Builder structuredOutputReminder(StructuredOutputReminder reminder) {
            this.structuredOutputReminder = reminder;
            return this;
        }

        /**
         * Sets the PlanNotebook for plan-based task execution.
         *
         * <p>
         * When provided, the PlanNotebook will be integrated into the agent:
         * <ul>
         * <li>Plan management tools will be automatically registered to the toolkit
         * <li>A hook will be added to inject plan hints before each reasoning step
         * </ul>
         *
         * @param planNotebook The configured PlanNotebook instance, can be null
         * @return This builder instance for method chaining
         */
        public Builder planNotebook(PlanNotebook planNotebook) {
            this.planNotebook = planNotebook;
            return this;
        }

        /**
         * Sets the skill box for this agent.
         *
         * <p>The skill box is used to manage the skills for this agent. It will be used to register the skills to the toolkit.
         * <ul>
         *   <li>Skill loader tools will be automatically registered to the toolkit</li>
         *   <li>A skill hook will be added to inject skill prompts and manage skill activation</li>
         * </ul>
         * @param skillBox The skill box to use for this agent
         * @return This builder instance for method chaining
         */
        public Builder skillBox(SkillBox skillBox) {
            this.skillBox = skillBox;
            return this;
        }

        /**
         * Sets the long-term memory for this agent.
         *
         * <p>
         * Long-term memory enables the agent to remember information across sessions.
         * It can be used in combination with
         * {@link #longTermMemoryMode(LongTermMemoryMode)}
         * to control whether memory management is automatic, agent-controlled, or both.
         *
         * @param longTermMemory The long-term memory implementation
         * @return This builder instance for method chaining
         * @see LongTermMemoryMode
         */
        public Builder longTermMemory(LongTermMemory longTermMemory) {
            this.longTermMemory = longTermMemory;
            return this;
        }

        /**
         * Sets the long-term memory mode.
         *
         * <p>
         * This determines how long-term memory is integrated with the agent:
         * <ul>
         * <li><b>AGENT_CONTROL:</b> Memory tools are registered for agent to call</li>
         * <li><b>STATIC_CONTROL:</b> Framework automatically retrieves/records
         * memory</li>
         * <li><b>BOTH:</b> Combines both approaches (default)</li>
         * </ul>
         *
         * @param mode The long-term memory mode
         * @return This builder instance for method chaining
         * @see LongTermMemoryMode
         */
        public Builder longTermMemoryMode(LongTermMemoryMode mode) {
            this.longTermMemoryMode = mode;
            return this;
        }

        /**
         * Sets the state persistence configuration.
         *
         * <p>Use this to control which components' state is managed by the agent during
         * saveTo/loadFrom operations. By default, all components are managed.
         *
         * <p>Example usage:
         *
         * <pre>{@code
         * ReActAgent agent = ReActAgent.builder()
         *     .name("assistant")
         *     .model(model)
         *     .statePersistence(StatePersistence.builder()
         *         .planNotebookManaged(false)  // Let user manage PlanNotebook separately
         *         .build())
         *     .build();
         * }</pre>
         *
         * @param statePersistence The state persistence configuration
         * @return This builder instance for method chaining
         * @see StatePersistence
         */
        public Builder statePersistence(StatePersistence statePersistence) {
            this.statePersistence = statePersistence;
            return this;
        }

        /**
         * Enables plan functionality with default configuration.
         *
         * <p>
         * This is a convenience method equivalent to:
         *
         * <pre>{@code
         * planNotebook(PlanNotebook.builder().build())
         * }</pre>
         *
         * @return This builder instance for method chaining
         */
        public Builder enablePlan() {
            this.planNotebook = PlanNotebook.builder().build();
            return this;
        }

        /**
         * Adds a knowledge base for RAG (Retrieval-Augmented Generation).
         *
         * @param knowledge The knowledge base to add
         * @return This builder instance for method chaining
         */
        public Builder knowledge(Knowledge knowledge) {
            if (knowledge != null) {
                this.knowledgeBases.add(knowledge);
            }
            return this;
        }

        /**
         * Adds multiple knowledge bases for RAG.
         *
         * @param knowledges The list of knowledge bases to add
         * @return This builder instance for method chaining
         */
        public Builder knowledges(List<Knowledge> knowledges) {
            if (knowledges != null) {
                this.knowledgeBases.addAll(knowledges);
            }
            return this;
        }

        /**
         * Sets the RAG mode.
         *
         * @param mode The RAG mode (GENERIC, AGENTIC, or NONE)
         * @return This builder instance for method chaining
         */
        public Builder ragMode(RAGMode mode) {
            if (mode != null) {
                this.ragMode = mode;
            }
            return this;
        }

        /**
         * Sets the retrieve configuration for RAG.
         *
         * @param config The retrieve configuration
         * @return This builder instance for method chaining
         */
        public Builder retrieveConfig(RetrieveConfig config) {
            if (config != null) {
                this.retrieveConfig = config;
            }
            return this;
        }

        /**
         * Sets whether to enable RAG only for user queries.
         *
         * @param enableOnlyForUserQueries If true, RAG is only triggered for user
         *                                 messages
         * @return This builder instance for method chaining
         */
        public Builder enableOnlyForUserQueries(boolean enableOnlyForUserQueries) {
            this.enableOnlyForUserQueries = enableOnlyForUserQueries;
            return this;
        }

        /**
         * Sets the tool execution context for this agent.
         *
         * <p>
         * This context will be passed to all tools invoked by this agent and can
         * include
         * user identity, session information, permissions, and other metadata. The
         * context
         * from this agent level will override toolkit-level context but can be
         * overridden by
         * call-level context.
         *
         * @param toolExecutionContext The tool execution context
         * @return This builder instance for method chaining
         */
        public Builder toolExecutionContext(ToolExecutionContext toolExecutionContext) {
            this.toolExecutionContext = toolExecutionContext;
            return this;
        }

        /**
         * Builds and returns a new ReActAgent instance with the configured settings.
         *
         * @return A new ReActAgent instance
         * @throws IllegalArgumentException if required parameters are missing or
         *                                  invalid
         */
        public ReActAgent build() {
            if (enableMetaTool) {
                toolkit.registerMetaTool();
            }

            // Configure long-term memory if provided
            if (longTermMemory != null) {
                configureLongTermMemory();
            }

            // Configure RAG if knowledge bases are provided
            if (!knowledgeBases.isEmpty()) {
                configureRAG();
            }

            // Configure PlanNotebook if provided
            if (planNotebook != null) {
                configurePlan();
            }

            // Configure SkillBox if provided
            if (skillBox != null) {
                configureSkillBox();
            }

            return new ReActAgent(this);
        }

        /**
         * Configures long-term memory based on the selected mode.
         *
         * <p>
         * This method sets up long-term memory integration:
         * <ul>
         * <li>AGENT_CONTROL: Registers memory tools for agent to call</li>
         * <li>STATIC_CONTROL: Registers StaticLongTermMemoryHook for automatic
         * retrieval/recording</li>
         * <li>BOTH: Combines both approaches (registers tools + hook)</li>
         * </ul>
         */
        private void configureLongTermMemory() {
            // If agent control is enabled, register memory tools via adapter
            if (longTermMemoryMode == LongTermMemoryMode.AGENT_CONTROL
                    || longTermMemoryMode == LongTermMemoryMode.BOTH) {
                toolkit.registerTool(new LongTermMemoryTools(longTermMemory));
            }

            // If static control is enabled, register the hook for automatic memory
            // management
            if (longTermMemoryMode == LongTermMemoryMode.STATIC_CONTROL
                    || longTermMemoryMode == LongTermMemoryMode.BOTH) {
                StaticLongTermMemoryHook hook =
                        new StaticLongTermMemoryHook(longTermMemory, memory);
                hooks.add(hook);
            }
        }

        /**
         * Configures RAG (Retrieval-Augmented Generation) based on the selected mode.
         *
         * <p>
         * This method automatically sets up the appropriate hooks or tools based on the
         * RAG mode:
         * <ul>
         * <li>GENERIC: Adds a GenericRAGHook to automatically inject knowledge</li>
         * <li>AGENTIC: Registers KnowledgeRetrievalTools for agent-controlled
         * retrieval</li>
         * <li>NONE: Does nothing</li>
         * </ul>
         */
        private void configureRAG() {
            // Aggregate knowledge bases if multiple are provided
            Knowledge aggregatedKnowledge;
            if (knowledgeBases.size() == 1) {
                aggregatedKnowledge = knowledgeBases.get(0);
            } else {
                aggregatedKnowledge = buildAggregatedKnowledge();
            }

            // Configure based on mode
            switch (ragMode) {
                case GENERIC -> {
                    // Create and add GenericRAGHook
                    GenericRAGHook ragHook =
                            new GenericRAGHook(
                                    aggregatedKnowledge, retrieveConfig, enableOnlyForUserQueries);
                    hooks.add(ragHook);
                }
                case AGENTIC -> {
                    // Register knowledge retrieval tools
                    KnowledgeRetrievalTools tools =
                            new KnowledgeRetrievalTools(aggregatedKnowledge);
                    toolkit.registerTool(tools);
                }
                case NONE -> {
                    // Do nothing
                }
            }
        }

        private Knowledge buildAggregatedKnowledge() {
            return new Knowledge() {
                @Override
                public Mono<Void> addDocuments(List<Document> documents) {
                    return Flux.fromIterable(knowledgeBases)
                            .flatMap(kb -> kb.addDocuments(documents))
                            .then();
                }

                @Override
                public Mono<List<Document>> retrieve(String query, RetrieveConfig config) {
                    return Flux.fromIterable(knowledgeBases)
                            .flatMap(kb -> kb.retrieve(query, config))
                            .collectList()
                            .map(this::mergeAndSortResults);
                }

                private List<Document> mergeAndSortResults(List<List<Document>> allResults) {
                    return allResults.stream()
                            .flatMap(List::stream)
                            .collect(
                                    Collectors.toMap(
                                            Document::getId,
                                            doc -> doc,
                                            (doc1, doc2) ->
                                                    doc1.getScore() != null
                                                                    && doc2.getScore() != null
                                                                    && doc1.getScore()
                                                                            > doc2.getScore()
                                                            ? doc1
                                                            : doc2))
                            .values()
                            .stream()
                            .sorted(
                                    Comparator.comparing(
                                            Document::getScore,
                                            Comparator.nullsLast(Comparator.reverseOrder())))
                            .limit(retrieveConfig.getLimit())
                            .toList();
                }
            };
        }

        /**
         * Configures PlanNotebook integration.
         *
         * <p>
         * This method automatically:
         * <ul>
         * <li>Registers plan management tools to the toolkit
         * <li>Adds a hook to inject plan hints before each reasoning step
         * </ul>
         */
        private void configurePlan() {
            // Register plan tools to toolkit
            toolkit.registerTool(planNotebook);

            // Add plan hint hook
            Hook planHintHook =
                    new Hook() {
                        @Override
                        public <T extends HookEvent> Mono<T> onEvent(T event) {
                            if (event instanceof PreReasoningEvent) {
                                PreReasoningEvent e = (PreReasoningEvent) event;
                                return planNotebook
                                        .getCurrentHint()
                                        .map(
                                                hintMsg -> {
                                                    List<Msg> modifiedMsgs =
                                                            new ArrayList<>(e.getInputMessages());
                                                    modifiedMsgs.add(hintMsg);
                                                    e.setInputMessages(modifiedMsgs);
                                                    return (T) e;
                                                })
                                        .defaultIfEmpty(event);
                            }
                            return Mono.just(event);
                        }
                    };

            hooks.add(planHintHook);
        }

        /**
         * Configures SkillBox integration.
         *
         * <p>This method automatically:
         * <ul>
         *   <li>Registers skill loader tools to the toolkit
         *   <li>Adds the skill hook to inject skill prompts and manage skill activation
         * </ul>
         */
        private void configureSkillBox() {
            skillBox.bindToolkit(toolkit);
            // Register skill loader tools to toolkit
            toolkit.registerTool(skillBox);

            hooks.add(new SkillHook(skillBox));
        }
    }
}<|MERGE_RESOLUTION|>--- conflicted
+++ resolved
@@ -83,11 +83,15 @@
  * phases until it
  * either completes the task or reaches the maximum iteration limit.
  *
-<<<<<<< HEAD
+ * <p><b>Key Features:</b>
  * <p>
  * <b>Architecture:</b> The agent is organized into specialized components for
  * maintainability:
  * <ul>
+ *   <li><b>Reactive Streaming:</b> Uses Project Reactor for non-blocking execution
+ *   <li><b>Hook System:</b> Extensible hooks for monitoring and intercepting agent execution
+ *   <li><b>HITL Support:</b> Human-in-the-loop via stopAgent() in PostReasoningEvent/PostActingEvent
+ *   <li><b>Structured Output:</b> StructuredOutputCapableAgent provides type-safe output generation
  * <li><b>Core Loop:</b> Manages iteration flow and phase transitions
  * <li><b>Phase Pipelines:</b> ReasoningPipeline, ActingPipeline,
  * SummarizingPipeline handle each phase
@@ -95,14 +99,6 @@
  * message formatting
  * <li><b>Structured Output:</b> StructuredOutputHandler provides type-safe
  * output generation
-=======
- * <p><b>Key Features:</b>
- * <ul>
- *   <li><b>Reactive Streaming:</b> Uses Project Reactor for non-blocking execution
- *   <li><b>Hook System:</b> Extensible hooks for monitoring and intercepting agent execution
- *   <li><b>HITL Support:</b> Human-in-the-loop via stopAgent() in PostReasoningEvent/PostActingEvent
- *   <li><b>Structured Output:</b> StructuredOutputCapableAgent provides type-safe output generation
->>>>>>> 5f619f0f
  * </ul>
  *
  * <p>
@@ -387,6 +383,34 @@
                             if (isFinished(msg)) {
                                 return Mono.just(msg);
                             }
+    // ==================== Helper Methods ====================
+
+    /**
+     * Extract tool calls from the most recent assistant message.
+     *
+     * <p>
+     * Delegates to {@link MessageUtils#extractRecentToolCalls(List, String)} for
+     * the actual
+     * extraction logic.
+     *
+     * @return List of tool use blocks from the last assistant message, or empty
+     *         list if none found
+     */
+    private List<ToolUseBlock> extractRecentToolCalls() {
+        return MessageUtils.extractRecentToolCalls(memory.getMessages(), getName());
+    }
+
+    /**
+     * Check if the ReAct loop should terminate based on tool calls.
+     *
+     * @return true if no more tools to execute, false if more tools should be
+     *         called
+     */
+    private boolean isFinished() {
+        List<ToolUseBlock> recentToolCalls = extractRecentToolCalls();
+        // If there are tool calls, we are not finished (we need to execute them)
+        return recentToolCalls.isEmpty();
+    }
 
                             // Continue to acting
                             return checkInterruptedAsync().then(acting(iter));
@@ -507,6 +531,100 @@
                                 IntStream.range(0, toolCalls.size())
                                         .mapToObj(i -> Map.entry(toolCalls.get(i), results.get(i)))
                                         .toList());
+    private class ReasoningPipeline {
+
+        private final StructuredOutputHandler handler;
+        private final ReasoningContext context;
+
+        ReasoningPipeline(StructuredOutputHandler handler) {
+            this.handler = handler;
+            this.context = new ReasoningContext(getName());
+        }
+
+        Mono<Void> execute() {
+            return prepareAndStream()
+                    .onErrorResume(this::handleError)
+                    .then(Mono.defer(this::finalizeReasoningStep));
+        }
+
+        private Mono<Void> prepareAndStream() {
+            List<Msg> messageList = messagePreparer.prepareMessageList(handler);
+
+            // Apply forced tool choice when in structured output mode
+            GenerateOptions options =
+                    handler != null
+                            ? handler.createOptionsWithForcedTool(buildGenerateOptions())
+                            : buildGenerateOptions();
+
+            List<ToolSchema> toolSchemas = toolkit.getToolSchemas();
+
+            return hookNotifier
+                    .notifyPreReasoning(ReActAgent.this, messageList)
+                    .flatMapMany(modifiedMsgs -> model.stream(modifiedMsgs, toolSchemas, options))
+                    .concatMap(this::processChunkWithInterruptCheck)
+                    .then();
+        }
+
+        private Flux<Void> processChunkWithInterruptCheck(ChatResponse chunk) {
+            return checkInterruptedAsync()
+                    .thenReturn(chunk)
+                    .flatMapMany(this::processAndNotifyChunk);
+        }
+
+        private Flux<Void> processAndNotifyChunk(ChatResponse chunk) {
+            List<Msg> msgs = context.processChunk(chunk);
+            return Flux.fromIterable(msgs)
+                    .concatMap(msg -> hookNotifier.notifyStreamingMsg(msg, context));
+        }
+
+        private Mono<Void> handleError(Throwable error) {
+            if (error instanceof InterruptedException) {
+                return finalizeWithInterrupt().then(Mono.error(error));
+            }
+            return Mono.error(error);
+        }
+
+        private Mono<Void> finalizeReasoningStep() {
+            return finalizeReasoning(false);
+        }
+
+        private Mono<Void> finalizeWithInterrupt() {
+            return finalizeReasoning(true);
+        }
+
+        private Mono<Void> finalizeReasoning(boolean wasInterrupted) {
+            return Mono.fromCallable(context::buildFinalMessage)
+                    .flatMap(reasoningMsg -> processFinalMessage(reasoningMsg, wasInterrupted));
+        }
+
+        private Mono<Void> processFinalMessage(Msg reasoningMsg, boolean wasInterrupted) {
+            if (reasoningMsg == null) {
+                return Mono.empty();
+            }
+
+            List<ToolUseBlock> toolBlocks = reasoningMsg.getContentBlocks(ToolUseBlock.class);
+
+            // Log tool block detection
+            if (log.isDebugEnabled()) {
+                log.debug(
+                        "=== ReActAgent detected {} tool blocks in reasoning message. Total content"
+                                + " blocks: {}",
+                        toolBlocks.size(),
+                        reasoningMsg.getContent() != null ? reasoningMsg.getContent().size() : 0);
+            }
+
+            return hookNotifier
+                    .notifyPostReasoning(reasoningMsg)
+                    .flatMap(
+                            modifiedMsg -> {
+                                memory.addMessage(modifiedMsg);
+                                return notifyPreActingHooks(toolBlocks);
+                            });
+        }
+
+        private Mono<Void> notifyPreActingHooks(List<ToolUseBlock> toolBlocks) {
+            return Flux.fromIterable(toolBlocks).concatMap(hookNotifier::notifyPreActing).then();
+        }
     }
 
     /**
@@ -613,19 +731,7 @@
     // ==================== Helper Methods ====================
 
     /**
-<<<<<<< HEAD
-     * Extract tool calls from the most recent assistant message.
-     *
-     * <p>
-     * Delegates to {@link MessageUtils#extractRecentToolCalls(List, String)} for
-     * the actual
-     * extraction logic.
-     *
-     * @return List of tool use blocks from the last assistant message, or empty
-     *         list if none found
-=======
      * Prepare messages for model input.
->>>>>>> 5f619f0f
      */
     private List<Msg> prepareMessages() {
         List<Msg> messages = new ArrayList<>();
@@ -646,15 +752,6 @@
      *
      * <p>Note: Structured output retry is now handled by StructuredOutputHook via gotoReasoning().
      *
-<<<<<<< HEAD
-     * @return true if no more tools to execute, false if more tools should be
-     *         called
-     */
-    private boolean isFinished() {
-        List<ToolUseBlock> recentToolCalls = extractRecentToolCalls();
-        // If there are tool calls, we are not finished (we need to execute them)
-        return recentToolCalls.isEmpty();
-=======
      * @param msg The reasoning message
      * @return true if should finish, false if should continue to acting
      */
@@ -672,10 +769,17 @@
 
         // Has tool calls but none are in toolkit - finished
         return toolCalls.stream().noneMatch(tc -> toolkit.getTool(tc.getName()) != null);
->>>>>>> 5f619f0f
     }
 
     /**
+     * Injects reminder messages for structured output generation in PROMPT mode.
+     *
+     * <p>
+     * This hook automatically adds reminder messages to the model context when the
+     * agent
+     * needs prompting to call the structured output tool. It ensures reliable
+     * structured output
+     * generation without relying on model tool choice enforcement.
      * Extract tool calls from the most recent assistant message.
      */
     private List<ToolUseBlock> extractRecentToolCalls() {
@@ -803,424 +907,6 @@
         return new Builder();
     }
 
-<<<<<<< HEAD
-    // ==================== Pipeline Classes ====================
-
-    /**
-     * Pipeline for executing the reasoning phase.
-     * Handles model streaming, chunk processing, and hook notifications.
-     */
-    private class ReasoningPipeline {
-
-        private final StructuredOutputHandler handler;
-        private final ReasoningContext context;
-
-        ReasoningPipeline(StructuredOutputHandler handler) {
-            this.handler = handler;
-            this.context = new ReasoningContext(getName());
-        }
-
-        Mono<Void> execute() {
-            return prepareAndStream()
-                    .onErrorResume(this::handleError)
-                    .then(Mono.defer(this::finalizeReasoningStep));
-        }
-
-        private Mono<Void> prepareAndStream() {
-            List<Msg> messageList = messagePreparer.prepareMessageList(handler);
-
-            // Apply forced tool choice when in structured output mode
-            GenerateOptions options =
-                    handler != null
-                            ? handler.createOptionsWithForcedTool(buildGenerateOptions())
-                            : buildGenerateOptions();
-
-            List<ToolSchema> toolSchemas = toolkit.getToolSchemas();
-
-            return hookNotifier
-                    .notifyPreReasoning(ReActAgent.this, messageList)
-                    .flatMapMany(modifiedMsgs -> model.stream(modifiedMsgs, toolSchemas, options))
-                    .concatMap(this::processChunkWithInterruptCheck)
-                    .then();
-        }
-
-        private Flux<Void> processChunkWithInterruptCheck(ChatResponse chunk) {
-            return checkInterruptedAsync()
-                    .thenReturn(chunk)
-                    .flatMapMany(this::processAndNotifyChunk);
-        }
-
-        private Flux<Void> processAndNotifyChunk(ChatResponse chunk) {
-            List<Msg> msgs = context.processChunk(chunk);
-            return Flux.fromIterable(msgs)
-                    .concatMap(msg -> hookNotifier.notifyStreamingMsg(msg, context));
-        }
-
-        private Mono<Void> handleError(Throwable error) {
-            if (error instanceof InterruptedException) {
-                return finalizeWithInterrupt().then(Mono.error(error));
-            }
-            return Mono.error(error);
-        }
-
-        private Mono<Void> finalizeReasoningStep() {
-            return finalizeReasoning(false);
-        }
-
-        private Mono<Void> finalizeWithInterrupt() {
-            return finalizeReasoning(true);
-        }
-
-        private Mono<Void> finalizeReasoning(boolean wasInterrupted) {
-            return Mono.fromCallable(context::buildFinalMessage)
-                    .flatMap(reasoningMsg -> processFinalMessage(reasoningMsg, wasInterrupted));
-        }
-
-        private Mono<Void> processFinalMessage(Msg reasoningMsg, boolean wasInterrupted) {
-            if (reasoningMsg == null) {
-                return Mono.empty();
-            }
-
-            List<ToolUseBlock> toolBlocks = reasoningMsg.getContentBlocks(ToolUseBlock.class);
-
-            // Log tool block detection
-            if (log.isDebugEnabled()) {
-                log.debug(
-                        "=== ReActAgent detected {} tool blocks in reasoning message. Total content"
-                                + " blocks: {}",
-                        toolBlocks.size(),
-                        reasoningMsg.getContent() != null ? reasoningMsg.getContent().size() : 0);
-            }
-
-            return hookNotifier
-                    .notifyPostReasoning(reasoningMsg)
-                    .flatMap(
-                            modifiedMsg -> {
-                                memory.addMessage(modifiedMsg);
-                                return notifyPreActingHooks(toolBlocks);
-                            });
-        }
-
-        private Mono<Void> notifyPreActingHooks(List<ToolUseBlock> toolBlocks) {
-            return Flux.fromIterable(toolBlocks).concatMap(hookNotifier::notifyPreActing).then();
-        }
-    }
-
-    /**
-     * Pipeline for executing the acting phase.
-     * Handles tool execution and result processing.
-     */
-    private class ActingPipeline {
-
-        Mono<Void> execute() {
-            List<ToolUseBlock> toolCalls = extractRecentToolCalls();
-            if (toolCalls.isEmpty()) {
-                return Mono.empty();
-            }
-
-            toolkit.setChunkCallback(
-                    (toolUse, chunk) -> hookNotifier.notifyActingChunk(toolUse, chunk).subscribe());
-
-            return toolkit.callTools(
-                            toolCalls, toolExecutionConfig, ReActAgent.this, toolExecutionContext)
-                    .flatMapMany(responses -> processToolResults(toolCalls, responses))
-                    .then()
-                    .then(checkInterruptedAsync());
-        }
-
-        private Flux<Void> processToolResults(
-                List<ToolUseBlock> toolCalls, List<ToolResultBlock> responses) {
-            return Flux.range(0, toolCalls.size())
-                    .concatMap(i -> processSingleToolResult(toolCalls.get(i), responses.get(i)));
-        }
-
-        private Mono<Void> processSingleToolResult(ToolUseBlock toolCall, ToolResultBlock result) {
-            return hookNotifier
-                    .notifyPostActing(toolCall, result)
-                    .doOnNext(
-                            processedResult -> {
-                                Msg toolMsg =
-                                        ToolResultMessageBuilder.buildToolResultMsg(
-                                                processedResult, toolCall, getName());
-                                memory.addMessage(toolMsg);
-                            })
-                    .then();
-        }
-    }
-
-    /**
-     * Pipeline for generating summary when max iterations reached.
-     * Handles both structured output failure and normal summarization.
-     */
-    private class SummarizingPipeline {
-
-        private final StructuredOutputHandler handler;
-
-        SummarizingPipeline(StructuredOutputHandler handler) {
-            this.handler = handler;
-        }
-
-        Mono<Msg> execute() {
-            if (handler != null) {
-                return handleStructuredOutputFailure();
-            }
-            return generateSummary();
-        }
-
-        private Mono<Msg> handleStructuredOutputFailure() {
-            String errorMsg =
-                    String.format(
-                            "Failed to generate structured output within maximum iterations (%d)."
-                                + " The model did not call the 'generate_response' function. Please"
-                                + " check your system prompt, model capabilities, or increase"
-                                + " maxIters.",
-                            maxIters);
-            log.error(errorMsg);
-            return Mono.error(new IllegalStateException(errorMsg));
-        }
-
-        private Mono<Msg> generateSummary() {
-            log.debug("Maximum iterations reached. Generating summary...");
-
-            List<Msg> messageList = prepareMessageList();
-            GenerateOptions options = buildGenerateOptions();
-            ReasoningContext context = new ReasoningContext(getName());
-
-            return model.stream(messageList, null, options)
-                    .concatMap(chunk -> processChunk(chunk, context))
-                    .then(Mono.defer(() -> buildSummaryMessage(context)))
-                    .onErrorResume(InterruptedException.class, Mono::error)
-                    .onErrorResume(this::handleSummaryError);
-        }
-
-        private List<Msg> prepareMessageList() {
-            List<Msg> messageList = messagePreparer.prepareMessageList(null);
-            messageList.add(createHintMessage());
-            return messageList;
-        }
-
-        private Msg createHintMessage() {
-            return Msg.builder()
-                    .name("user")
-                    .role(MsgRole.USER)
-                    .content(
-                            TextBlock.builder()
-                                    .text(
-                                            "You have failed to generate response within the"
-                                                    + " maximum iterations. Now respond directly by"
-                                                    + " summarizing the current situation.")
-                                    .build())
-                    .build();
-        }
-
-        private Mono<Msg> processChunk(ChatResponse chunk, ReasoningContext context) {
-            return checkInterruptedAsync()
-                    .thenReturn(chunk)
-                    .doOnNext(context::processChunk)
-                    .then(Mono.empty());
-        }
-
-        private Mono<Msg> buildSummaryMessage(ReasoningContext context) {
-            Msg summaryMsg = context.buildFinalMessage();
-
-            if (summaryMsg != null) {
-                memory.addMessage(summaryMsg);
-                return Mono.just(summaryMsg);
-            }
-
-            return Mono.just(createFallbackMessage());
-        }
-
-        private Msg createFallbackMessage() {
-            Msg errorMsg =
-                    Msg.builder()
-                            .name(getName())
-                            .role(MsgRole.ASSISTANT)
-                            .content(
-                                    TextBlock.builder()
-                                            .text(
-                                                    String.format(
-                                                            "Maximum iterations (%d) reached."
-                                                                + " Unable to generate summary.",
-                                                            maxIters))
-                                            .build())
-                            .build();
-            memory.addMessage(errorMsg);
-            return errorMsg;
-        }
-
-        private Mono<Msg> handleSummaryError(Throwable error) {
-            log.error("Error generating summary", error);
-
-            Msg errorMsg =
-                    Msg.builder()
-                            .name(getName())
-                            .role(MsgRole.ASSISTANT)
-                            .content(
-                                    TextBlock.builder()
-                                            .text(
-                                                    String.format(
-                                                            "Maximum iterations (%d) reached. Error"
-                                                                    + " generating summary: %s",
-                                                            maxIters, error.getMessage()))
-                                            .build())
-                            .build();
-            memory.addMessage(errorMsg);
-            return Mono.just(errorMsg);
-        }
-    }
-
-    // ==================== Inner Classes ====================
-
-    /**
-     * Injects reminder messages for structured output generation in PROMPT mode.
-     *
-     * <p>
-     * This hook automatically adds reminder messages to the model context when the
-     * agent
-     * needs prompting to call the structured output tool. It ensures reliable
-     * structured output
-     * generation without relying on model tool choice enforcement.
-     */
-    private class InternalStructuredOutputReminderHook implements Hook {
-
-        @Override
-        @SuppressWarnings("unchecked")
-        public <T extends HookEvent> Mono<T> onEvent(T event) {
-            // Use pattern matching to handle PreReasoningEvent
-            if (event instanceof PreReasoningEvent preReasoningEvent) {
-                // Access outer class field through AtomicReference (thread-safe)
-                StructuredOutputHandler handler = currentStructuredOutputHandler.get();
-                if (handler != null && handler.shouldInjectReminder()) {
-                    List<Msg> messages = new ArrayList<>(preReasoningEvent.getInputMessages());
-                    messages.add(handler.createReminderMessage());
-                    preReasoningEvent.setInputMessages(messages);
-                    log.debug("Injected structured output reminder via internal hook");
-                }
-                return Mono.just((T) preReasoningEvent);
-            }
-            // For other event types, just pass through
-            return Mono.just(event);
-        }
-
-        @Override
-        public int priority() {
-            // Use high priority to ensure reminder is injected before other hooks
-            return 50;
-        }
-    }
-
-    /**
-     * Internal component for hook notifications.
-     */
-    private class HookNotifier {
-
-        Mono<List<Msg>> notifyPreReasoning(AgentBase agent, List<Msg> msgs) {
-            PreReasoningEvent event =
-                    new PreReasoningEvent(agent, model.getModelName(), null, msgs);
-            Mono<PreReasoningEvent> result = Mono.just(event);
-            for (Hook hook : getSortedHooks()) {
-                result = result.flatMap(e -> hook.onEvent(e));
-            }
-            return result.map(PreReasoningEvent::getInputMessages);
-        }
-
-        Mono<Msg> notifyPostReasoning(Msg reasoningMsg) {
-            PostReasoningEvent event =
-                    new PostReasoningEvent(
-                            ReActAgent.this, model.getModelName(), null, reasoningMsg);
-            Mono<PostReasoningEvent> result = Mono.just(event);
-            for (Hook hook : getSortedHooks()) {
-                result = result.flatMap(e -> hook.onEvent(e));
-            }
-            return result.map(PostReasoningEvent::getReasoningMessage);
-        }
-
-        Mono<Void> notifyReasoningChunk(Msg chunk, Msg accumulated) {
-            ReasoningChunkEvent event =
-                    new ReasoningChunkEvent(
-                            ReActAgent.this, model.getModelName(), null, chunk, accumulated);
-            return Flux.fromIterable(getSortedHooks()).flatMap(hook -> hook.onEvent(event)).then();
-        }
-
-        Mono<ToolUseBlock> notifyPreActing(ToolUseBlock toolUse) {
-            PreActingEvent event = new PreActingEvent(ReActAgent.this, toolkit, toolUse);
-            Mono<PreActingEvent> result = Mono.just(event);
-            for (Hook hook : getSortedHooks()) {
-                result = result.flatMap(e -> hook.onEvent(e));
-            }
-            return result.map(PreActingEvent::getToolUse);
-        }
-
-        Mono<Void> notifyActingChunk(ToolUseBlock toolUse, ToolResultBlock chunk) {
-            ActingChunkEvent event = new ActingChunkEvent(ReActAgent.this, toolkit, toolUse, chunk);
-            return Flux.fromIterable(getSortedHooks()).flatMap(hook -> hook.onEvent(event)).then();
-        }
-
-        Mono<ToolResultBlock> notifyPostActing(ToolUseBlock toolUse, ToolResultBlock toolResult) {
-            var event = new PostActingEvent(ReActAgent.this, toolkit, toolUse, toolResult);
-            Mono<PostActingEvent> result = Mono.just(event);
-            for (Hook hook : getSortedHooks()) {
-                result = result.flatMap(e -> hook.onEvent(e));
-            }
-            return result.map(PostActingEvent::getToolResult);
-        }
-
-        Mono<Void> notifyStreamingMsg(Msg msg, ReasoningContext context) {
-            ContentBlock content = msg.getFirstContentBlock();
-
-            ContentBlock accumulatedContent = null;
-            if (content instanceof TextBlock) {
-                accumulatedContent = TextBlock.builder().text(context.getAccumulatedText()).build();
-            } else if (content instanceof ThinkingBlock) {
-                accumulatedContent =
-                        ThinkingBlock.builder().thinking(context.getAccumulatedThinking()).build();
-            }
-
-            if (accumulatedContent != null) {
-                Msg accumulated =
-                        Msg.builder()
-                                .id(msg.getId())
-                                .name(msg.getName())
-                                .role(msg.getRole())
-                                .content(accumulatedContent)
-                                .build();
-                return notifyReasoningChunk(msg, accumulated);
-            }
-
-            return Mono.empty();
-        }
-    }
-
-    /**
-     * Internal component for message preparation.
-     */
-    private class MessagePreparer {
-
-        List<Msg> prepareMessageList(StructuredOutputHandler handler) {
-            List<Msg> messages = new ArrayList<>();
-
-            addSystemPromptIfNeeded(messages);
-            messages.addAll(memory.getMessages());
-
-            return messages;
-        }
-
-        private void addSystemPromptIfNeeded(List<Msg> messages) {
-            if (sysPrompt != null && !sysPrompt.trim().isEmpty()) {
-                Msg systemMsg =
-                        Msg.builder()
-                                .name("system")
-                                .role(MsgRole.SYSTEM)
-                                .content(TextBlock.builder().text(sysPrompt).build())
-                                .build();
-                messages.add(systemMsg);
-            }
-        }
-    }
-
-=======
->>>>>>> 5f619f0f
     // ==================== Builder ====================
 
     public static class Builder {
