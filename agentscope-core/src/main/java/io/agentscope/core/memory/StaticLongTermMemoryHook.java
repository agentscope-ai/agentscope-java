--- conflicted
+++ resolved
@@ -152,17 +152,7 @@
                                             .content(
                                                     TextBlock.builder().text(wrappedMemory).build())
                                             .build();
-<<<<<<< HEAD
-
-                            // Inject memory message at the beginning
-                            List<Msg> enhancedMessages = new ArrayList<>();
-                            enhancedMessages.addAll(inputMessages);
-                            enhancedMessages.add(memoryMsg);
-                            event.setInputMessages(enhancedMessages);
-
-=======
                             inputMessages.add(memoryMsg);
->>>>>>> be8a6f81
                             return Mono.just(event);
                         })
                 .defaultIfEmpty(event)
