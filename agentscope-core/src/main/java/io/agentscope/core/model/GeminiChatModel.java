--- conflicted
+++ resolved
@@ -217,14 +217,53 @@
                                 String url = this.baseUrl + modelName + endpoint;
 
                                 if (streamEnabled) {
-<<<<<<< HEAD
                                     url += "?alt=sse";
                                 }
-=======
-                                    // Use streaming API
-                                    ResponseStream<GenerateContentResponse> responseStream =
-                                            client.models.generateContentStream(
-                                                    modelName, formattedMessages, config);
+
+                                Request.Builder requestBuilder =
+                                        new Request.Builder()
+                                                .url(url)
+                                                .post(RequestBody.create(requestJson, JSON));
+
+                                if (accessToken != null) {
+                                    requestBuilder.addHeader(
+                                            "Authorization", "Bearer " + accessToken);
+                                } else if (apiKey != null) {
+                                    requestBuilder.addHeader("x-goog-api-key", apiKey);
+                                }
+
+                                Request httpRequest = requestBuilder.build();
+
+                                // 4. Send Request and Handle Response
+                                if (streamEnabled) {
+                                    return handleStreamResponse(httpRequest, startTime);
+                                } else {
+                                    return handleUnaryResponse(httpRequest, startTime);
+                                }
+
+                            } catch (Exception e) {
+                                log.error(
+                                        "Failed to prepare Gemini request: {}", e.getMessage(), e);
+                                return Flux.error(
+                                        new ModelException(
+                                                "Failed to prepare Gemini request: "
+                                                        + e.getMessage(),
+                                                e));
+                            }
+                        })
+                .subscribeOn(Schedulers.boundedElastic());
+    }
+
+    private Flux<ChatResponse> handleUnaryResponse(Request request, Instant startTime) {
+        try {
+            Response response = httpClient.newCall(request).execute();
+            try (ResponseBody responseBody = response.body()) {
+                String bodyString = responseBody != null ? responseBody.string() : null;
+                if (!response.isSuccessful() || bodyString == null) {
+                    String errorBody = bodyString != null ? bodyString : "null";
+                    throw new IOException(
+                            "Gemini API Error: " + response.code() + " - " + errorBody);
+                }
 
                                     // Convert ResponseStream to Flux
                                     return Flux.fromIterable(responseStream)
@@ -252,53 +291,6 @@
                                     GenerateContentResponse response =
                                             client.models.generateContent(
                                                     modelName, formattedMessages, config);
->>>>>>> 5f619f0f
-
-                                Request.Builder requestBuilder =
-                                        new Request.Builder()
-                                                .url(url)
-                                                .post(RequestBody.create(requestJson, JSON));
-
-                                if (accessToken != null) {
-                                    requestBuilder.addHeader(
-                                            "Authorization", "Bearer " + accessToken);
-                                } else if (apiKey != null) {
-                                    requestBuilder.addHeader("x-goog-api-key", apiKey);
-                                }
-
-                                Request httpRequest = requestBuilder.build();
-
-                                // 4. Send Request and Handle Response
-                                if (streamEnabled) {
-                                    return handleStreamResponse(httpRequest, startTime);
-                                } else {
-                                    return handleUnaryResponse(httpRequest, startTime);
-                                }
-
-                            } catch (Exception e) {
-                                log.error(
-                                        "Failed to prepare Gemini request: {}", e.getMessage(), e);
-                                return Flux.error(
-                                        new ModelException(
-                                                "Failed to prepare Gemini request: "
-                                                        + e.getMessage(),
-                                                e));
-                            }
-                        })
-                .subscribeOn(Schedulers.boundedElastic());
-    }
-
-    private Flux<ChatResponse> handleUnaryResponse(Request request, Instant startTime) {
-        try {
-            Response response = httpClient.newCall(request).execute();
-            try (ResponseBody responseBody = response.body()) {
-                String bodyString = responseBody != null ? responseBody.string() : null;
-                if (!response.isSuccessful() || bodyString == null) {
-                    String errorBody = bodyString != null ? bodyString : "null";
-                    throw new IOException(
-                            "Gemini API Error: " + response.code() + " - " + errorBody);
-                }
-
                 GeminiResponse geminiResponse =
                         objectMapper.readValue(bodyString, GeminiResponse.class);
                 ChatResponse chatResponse = formatter.parseResponse(geminiResponse, startTime);
