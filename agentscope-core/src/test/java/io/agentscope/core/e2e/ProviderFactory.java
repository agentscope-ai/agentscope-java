--- conflicted
+++ resolved
@@ -34,18 +34,13 @@
 /**
  * Factory for creating ModelProvider instances based on available API keys.
  *
-<<<<<<< HEAD
  * <p>
  * Dynamically provides enabled providers based on environment variables:
- * - OPENAI_API_KEY: Enables OpenAI Native providers
- * - DASHSCOPE_API_KEY: Enables DashScope Native, DashScope Compatible, and
- * Bailian providers
-=======
- * <p>Dynamically provides enabled providers based on environment variables:
  *
  * <ul>
  *   <li>OPENAI_API_KEY: Enables OpenAI Native providers
- *   <li>DASHSCOPE_API_KEY: Enables DashScope Native, DashScope Compatible, and Bailian providers
+ *   <li>DASHSCOPE_API_KEY: Enables DashScope Native, DashScope Compatible, and
+ * Bailian providers
  *   <li>DEEPSEEK_API_KEY: Enables DeepSeek Native providers
  *   <li>GLM_API_KEY: Enables GLM (Zhipu AI) Native providers
  *   <li>GOOGLE_API_KEY: Enables Google Gemini Native providers
@@ -66,7 +61,6 @@
  * // Check provider status
  * String status = ProviderFactory.getApiKeyStatus();
  * }</pre>
->>>>>>> 5f619f0f
  */
 public class ProviderFactory {
 
@@ -205,38 +199,12 @@
      * @param required The required capabilities
      * @return Stream of enabled providers with all required capabilities
      */
-<<<<<<< HEAD
-    public static Stream<ModelProvider> getEnabledBasicProviders() {
-        Stream.Builder<ModelProvider> builders = Stream.builder();
-
-        if (hasOpenAIKey()) {
-            builders.add(new OpenAINativeProvider.Gpt5MiniOpenAI());
-            builders.add(new OpenAINativeProvider.Gpt5MiniMultiAgentOpenAI());
-        }
-
-        if (hasDashScopeKey()) {
-            builders.add(new DashScopeCompatibleProvider.QwenPlusOpenAI());
-            builders.add(new DashScopeCompatibleProvider.QwenPlusMultiAgentOpenAI());
-            builders.add(new DashScopeProvider.QwenPlusDashScope());
-            builders.add(new DashScopeProvider.QwenPlusMultiAgentDashScope());
-        }
-
-        if (hasGoogleKey()) {
-            builders.add(new GeminiProvider.Gemini25FlashGemini());
-            builders.add(new GeminiProvider.Gemini25FlashMultiAgentGemini());
-            builders.add(new GeminiProvider.Gemini3ProGemini());
-            builders.add(new GeminiProvider.Gemini3ProMultiAgentGemini());
-            builders.add(new GeminiProvider.Gemini3FlashGemini());
-            builders.add(new GeminiProvider.Gemini3FlashMultiAgentGemini());
-        }
-=======
     public static Stream<ModelProvider> getProviders(ModelCapability... required) {
         Set<ModelCapability> requiredSet = Set.of(required);
         return getAllProviders().stream()
                 .filter(ModelProvider::isEnabled)
                 .filter(p -> p.getCapabilities().containsAll(requiredSet));
     }
->>>>>>> 5f619f0f
 
     // ==========================================================================
     // Convenience Methods (renamed from getEnabledXxxProviders to getXxxProviders)
@@ -249,15 +217,7 @@
      */
     public static Stream<ModelProvider> getBasicProviders() {
         return getProviders(ModelCapability.BASIC);
-    }
-
-    /**
-     * Gets all enabled providers for tool functionality testing.
-     *
-     * @return Stream of enabled providers that support tools
-     */
-<<<<<<< HEAD
-    public static Stream<ModelProvider> getEnabledToolProviders() {
+    public static Stream<ModelProvider> getEnabledBasicProviders() {
         Stream.Builder<ModelProvider> builders = Stream.builder();
 
         if (hasOpenAIKey()) {
@@ -277,7 +237,6 @@
             builders.add(new GeminiProvider.Gemini25FlashMultiAgentGemini());
             builders.add(new GeminiProvider.Gemini3ProGemini());
             builders.add(new GeminiProvider.Gemini3ProMultiAgentGemini());
-            // Re-enabled for debugging with logging
             builders.add(new GeminiProvider.Gemini3FlashGemini());
             builders.add(new GeminiProvider.Gemini3FlashMultiAgentGemini());
         }
@@ -288,10 +247,46 @@
         }
 
         return builders.build();
-=======
+    }
+
+    /**
+     * Gets all enabled providers for tool functionality testing.
+     *
+     * @return Stream of enabled providers that support tools
+     */
     public static Stream<ModelProvider> getToolProviders() {
         return getProviders(ModelCapability.BASIC, ModelCapability.TOOL_CALLING);
->>>>>>> 5f619f0f
+    public static Stream<ModelProvider> getEnabledToolProviders() {
+        Stream.Builder<ModelProvider> builders = Stream.builder();
+
+        if (hasOpenAIKey()) {
+            builders.add(new OpenAINativeProvider.Gpt5MiniOpenAI());
+            builders.add(new OpenAINativeProvider.Gpt5MiniMultiAgentOpenAI());
+        }
+
+        if (hasDashScopeKey()) {
+            builders.add(new DashScopeCompatibleProvider.QwenPlusOpenAI());
+            builders.add(new DashScopeCompatibleProvider.QwenPlusMultiAgentOpenAI());
+            builders.add(new DashScopeProvider.QwenPlusDashScope());
+            builders.add(new DashScopeProvider.QwenPlusMultiAgentDashScope());
+        }
+
+        if (hasGoogleKey()) {
+            builders.add(new GeminiProvider.Gemini25FlashGemini());
+            builders.add(new GeminiProvider.Gemini25FlashMultiAgentGemini());
+            builders.add(new GeminiProvider.Gemini3ProGemini());
+            builders.add(new GeminiProvider.Gemini3ProMultiAgentGemini());
+            // Re-enabled for debugging with logging
+            builders.add(new GeminiProvider.Gemini3FlashGemini());
+            builders.add(new GeminiProvider.Gemini3FlashMultiAgentGemini());
+        }
+
+        if (hasAnthropicKey()) {
+            builders.add(new AnthropicProvider.ClaudeHaiku45Anthropic());
+            builders.add(new AnthropicProvider.ClaudeHaiku45MultiAgentAnthropic());
+        }
+
+        return builders.build();
     }
 
     /**
@@ -299,7 +294,8 @@
      *
      * @return Stream of enabled providers that support images
      */
-<<<<<<< HEAD
+    public static Stream<ModelProvider> getImageProviders() {
+        return getProviders(ModelCapability.BASIC, ModelCapability.IMAGE);
     public static Stream<ModelProvider> getEnabledImageProviders() {
         Stream.Builder<ModelProvider> builders = Stream.builder();
 
@@ -330,10 +326,6 @@
         }
 
         return builders.build();
-=======
-    public static Stream<ModelProvider> getImageProviders() {
-        return getProviders(ModelCapability.BASIC, ModelCapability.IMAGE);
->>>>>>> 5f619f0f
     }
 
     /**
@@ -341,7 +333,8 @@
      *
      * @return Stream of enabled providers that support audio
      */
-<<<<<<< HEAD
+    public static Stream<ModelProvider> getAudioProviders() {
+        return getProviders(ModelCapability.BASIC, ModelCapability.AUDIO);
     public static Stream<ModelProvider> getEnabledAudioProviders() {
         Stream.Builder<ModelProvider> builders = Stream.builder();
 
@@ -367,10 +360,6 @@
         }
 
         return builders.build();
-=======
-    public static Stream<ModelProvider> getAudioProviders() {
-        return getProviders(ModelCapability.BASIC, ModelCapability.AUDIO);
->>>>>>> 5f619f0f
     }
 
     /**
@@ -378,7 +367,6 @@
      *
      * @return Stream of enabled providers that support multiple modalities
      */
-<<<<<<< HEAD
     public static Stream<ModelProvider> getEnabledMultimodalProviders() {
         Stream.Builder<ModelProvider> builders = Stream.builder();
 
@@ -406,10 +394,8 @@
         }
 
         return builders.build();
-=======
     public static Stream<ModelProvider> getMultimodalProviders() {
         return getProviders(ModelCapability.BASIC, ModelCapability.IMAGE, ModelCapability.AUDIO);
->>>>>>> 5f619f0f
     }
 
     /**
@@ -417,35 +403,13 @@
      *
      * @return Stream of enabled providers that support thinking
      */
-<<<<<<< HEAD
-    public static Stream<ModelProvider> getEnabledThinkingProviders() {
-        Stream.Builder<ModelProvider> builders = Stream.builder();
-
-        if (hasDashScopeKey()) {
-            builders.add(new DashScopeProvider.QwenPlusThinkingDashScope());
-            builders.add(new DashScopeProvider.QwenPlusThinkingMultiAgentDashScope());
-        }
-
-        if (hasGoogleKey()) {
-            builders.add(new GeminiProvider.Gemini25FlashGemini());
-            builders.add(new GeminiProvider.Gemini25FlashMultiAgentGemini());
-            builders.add(new GeminiProvider.Gemini3ProGemini());
-            builders.add(new GeminiProvider.Gemini3ProMultiAgentGemini());
-            builders.add(new GeminiProvider.Gemini3FlashGemini());
-            builders.add(new GeminiProvider.Gemini3FlashMultiAgentGemini());
-        }
-
-        if (hasAnthropicKey()) {
-            builders.add(new AnthropicProvider.ClaudeHaiku45Anthropic());
-            builders.add(new AnthropicProvider.ClaudeHaiku45MultiAgentAnthropic());
-        }
-
-        return builders.build();
-=======
     public static Stream<ModelProvider> getThinkingProviders() {
         return getProviders(ModelCapability.BASIC, ModelCapability.THINKING);
->>>>>>> 5f619f0f
-    }
+            builders.add(new GeminiProvider.Gemini3ProGemini());
+            builders.add(new GeminiProvider.Gemini3ProMultiAgentGemini());
+            builders.add(new GeminiProvider.Gemini3FlashGemini());
+            builders.add(new GeminiProvider.Gemini3FlashMultiAgentGemini());
+        }
 
     /**
      * Gets all enabled providers for thinking with budget control.
@@ -460,12 +424,6 @@
             builders.add(new DashScopeProvider.QwenPlusThinkingMultiAgentDashScope(1000));
         }
 
-<<<<<<< HEAD
-        if (hasGoogleKey()) {
-            builders.add(new GeminiProvider.Gemini25FlashGemini());
-            builders.add(new GeminiProvider.Gemini3ProGemini());
-            builders.add(new GeminiProvider.Gemini3FlashGemini());
-=======
         if (hasGLMKey()) {
             builders.add(new GLMProvider.GLM45());
             builders.add(new GLMProvider.GLM47());
@@ -475,7 +433,12 @@
             builders.add(new OpenRouterProvider.DeepSeekR1());
             builders.add(new OpenRouterProvider.DeepSeekR1MultiAgent());
             builders.add(new OpenRouterProvider.Claude45HaikuThinking(1024));
->>>>>>> 5f619f0f
+        }
+
+        if (hasGoogleKey()) {
+            builders.add(new GeminiProvider.Gemini25FlashGemini());
+            builders.add(new GeminiProvider.Gemini3ProGemini());
+            builders.add(new GeminiProvider.Gemini3FlashGemini());
         }
 
         return builders.build();
@@ -486,7 +449,8 @@
      *
      * @return Stream of enabled providers that support video
      */
-<<<<<<< HEAD
+    public static Stream<ModelProvider> getVideoProviders() {
+        return getProviders(ModelCapability.BASIC, ModelCapability.VIDEO);
     public static Stream<ModelProvider> getEnabledVideoProviders() {
         Stream.Builder<ModelProvider> builders = Stream.builder();
 
@@ -505,10 +469,6 @@
         }
 
         return builders.build();
-=======
-    public static Stream<ModelProvider> getVideoProviders() {
-        return getProviders(ModelCapability.BASIC, ModelCapability.VIDEO);
->>>>>>> 5f619f0f
     }
 
     /**
@@ -516,37 +476,10 @@
      *
      * @return Stream of enabled providers that support multimodal tools
      */
-<<<<<<< HEAD
-    public static Stream<ModelProvider> getEnabledMultimodalToolProviders() {
-        Stream.Builder<ModelProvider> builders = Stream.builder();
-
-        if (hasOpenAIKey()) {
-            builders.add(new OpenAINativeProvider.Gpt5MiniOpenAI());
-            builders.add(new OpenAINativeProvider.Gpt5MiniMultiAgentOpenAI());
-        }
-
-        if (hasDashScopeKey()) {
-            builders.add(new DashScopeCompatibleProvider.Qwen3VlPlusOpenAI());
-            builders.add(new DashScopeCompatibleProvider.Qwen3VlPlusMultiAgentOpenAI());
-            // Dash Scope do not support Image well
-            // builders.add(new DashScopeProvider.Qwen3VlPlusDashScope());
-            // builders.add(new DashScopeProvider.Qwen3VlPlusMultiAgentDashScope());
-        }
-
-        if (hasGoogleKey()) {
-            builders.add(new GeminiProvider.Gemini25FlashGemini());
-            builders.add(new GeminiProvider.Gemini25FlashMultiAgentGemini());
-            builders.add(new GeminiProvider.Gemini3ProGemini());
-            builders.add(new GeminiProvider.Gemini3ProMultiAgentGemini());
-            builders.add(new GeminiProvider.Gemini3FlashGemini());
-            builders.add(new GeminiProvider.Gemini3FlashMultiAgentGemini());
-        }
-=======
     public static Stream<ModelProvider> getMultimodalToolProviders() {
         return getProviders(
                 ModelCapability.BASIC, ModelCapability.IMAGE, ModelCapability.TOOL_CALLING);
     }
->>>>>>> 5f619f0f
 
     /**
      * Gets all enabled providers that support multi-agent formatter for MsgHub testing.
@@ -555,7 +488,11 @@
      */
     public static Stream<ModelProvider> getMultiAgentProviders() {
         return getProviders(ModelCapability.BASIC, ModelCapability.MULTI_AGENT_FORMATTER);
-    }
+            builders.add(new GeminiProvider.Gemini3ProGemini());
+            builders.add(new GeminiProvider.Gemini3ProMultiAgentGemini());
+            builders.add(new GeminiProvider.Gemini3FlashGemini());
+            builders.add(new GeminiProvider.Gemini3FlashMultiAgentGemini());
+        }
 
     // ==========================================================================
     // Utility Methods
@@ -567,11 +504,7 @@
      * @return true if at least one API key is available
      */
     public static boolean hasAnyApiKey() {
-<<<<<<< HEAD
-        return hasOpenAIKey() || hasDashScopeKey() || hasGoogleKey();
-=======
-        return ALL_KEYS.stream().anyMatch(ProviderFactory::hasApiKey);
->>>>>>> 5f619f0f
+        return ALL_KEYS.stream().anyMatch(ProviderFactory::hasApiKey) || hasGoogleKey();
     }
 
     /**
