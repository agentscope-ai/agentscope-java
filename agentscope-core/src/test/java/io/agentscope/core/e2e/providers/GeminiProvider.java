/*
 * Copyright 2024-2026 the original author or authors.
 *
 * Licensed under the Apache License, Version 2.0 (the "License");
 * you may not use this file except in compliance with the License.
 * You may obtain a copy of the License at
 *
 *      http://www.apache.org/licenses/LICENSE-2.0
 *
 * Unless required by applicable law or agreed to in writing, software
 * distributed under the License is distributed on an "AS IS" BASIS,
 * WITHOUT WARRANTIES OR CONDITIONS OF ANY KIND, either express or implied.
 * See the License for the specific language governing permissions and
 * limitations under the License.
 */
package io.agentscope.core.e2e.providers;

import io.agentscope.core.ReActAgent;
import io.agentscope.core.formatter.gemini.GeminiChatFormatter;
import io.agentscope.core.formatter.gemini.GeminiMultiAgentFormatter;
import io.agentscope.core.memory.InMemoryMemory;
import io.agentscope.core.model.GeminiChatModel;
import io.agentscope.core.model.GenerateOptions;
import io.agentscope.core.tool.Toolkit;
import java.util.HashSet;
import java.util.Set;

/**
 * Provider for Google Gemini API.
 *
 * <p>Supports Gemini 2.5 Flash and other Gemini models with multimodal capabilities.
 */
@ModelCapabilities({
    ModelCapability.BASIC,
    ModelCapability.TOOL_CALLING,
    ModelCapability.IMAGE,
    ModelCapability.AUDIO,
    ModelCapability.VIDEO,
    ModelCapability.THINKING
})
public class GeminiProvider extends BaseModelProvider {

    private static final String API_KEY_ENV = "GOOGLE_API_KEY";
    private static final String BASE_URL_ENV = "GOOGLE_API_BASE_URL";

    public GeminiProvider(String modelName, boolean multiAgentFormatter) {
        super(API_KEY_ENV, modelName, multiAgentFormatter);
    }

    @Override
<<<<<<< HEAD
    public ReActAgent createAgent(String name, Toolkit toolkit) {
        String apiKey = System.getenv("GOOGLE_API_KEY");
        if (apiKey == null || apiKey.isEmpty()) {
            throw new IllegalStateException("GOOGLE_API_KEY environment variable is required");
        }
=======
    protected ReActAgent.Builder doCreateAgentBuilder(String name, Toolkit toolkit, String apiKey) {
        String baseUrl = System.getenv(BASE_URL_ENV);
>>>>>>> 5f619f0f

        GeminiChatModel.Builder builder =
                GeminiChatModel.builder()
                        .apiKey(apiKey)
                        .modelName(getModelName())
                        .formatter(
                                isMultiAgentFormatter()
                                        ? new GeminiMultiAgentFormatter()
                                        : new GeminiChatFormatter())
                        .defaultOptions(GenerateOptions.builder().build());

        return ReActAgent.builder()
                .name(name)
                .model(builder.build())
                .toolkit(toolkit)
                .memory(new InMemoryMemory())
                .build();
    }

    @Override
    public ReActAgent createAgent(String name, Toolkit toolkit, String sysPrompt) {
        String apiKey = System.getenv("GOOGLE_API_KEY");
        if (apiKey == null || apiKey.isEmpty()) {
            throw new IllegalStateException("GOOGLE_API_KEY environment variable is required");
        }

        GeminiChatModel.Builder builder =
                GeminiChatModel.builder()
                        .apiKey(apiKey)
                        .modelName(modelName)
                        .formatter(
                                multiAgentFormatter
                                        ? new GeminiMultiAgentFormatter()
                                        : new GeminiChatFormatter())
                        .defaultOptions(GenerateOptions.builder().build());

        return ReActAgent.builder()
                .name(name)
                .sysPrompt(sysPrompt)
                .model(builder.build())
                .toolkit(toolkit)
                .memory(new InMemoryMemory());
    }

    @Override
    public String getProviderName() {
        return "Google";
    }

    @Override
    public Set<ModelCapability> getCapabilities() {
        Set<ModelCapability> caps = new HashSet<>(super.getCapabilities());
        if (isMultiAgentFormatter()) {
            caps.add(ModelCapability.MULTI_AGENT_FORMATTER);
        }
        return caps;
    }

<<<<<<< HEAD
    public static class Gemini3ProGemini extends GeminiProvider {
        public Gemini3ProGemini() {
            super("gemini-3-pro-preview", false);
        }

        @Override
        public String getProviderName() {
            return "Google";
        }

        @Override
        public boolean supportsThinking() {
            return true; // Gemini 3 Pro supports thinking
        }
    }

    public static class Gemini3ProMultiAgentGemini extends GeminiProvider {
        public Gemini3ProMultiAgentGemini() {
            super("gemini-3-pro-preview", true);
        }

        @Override
        public String getProviderName() {
            return "Google";
        }

        @Override
        public boolean supportsThinking() {
            return true; // Gemini 3 Pro supports thinking
        }
    }

    public static class Gemini3FlashMultiAgentGemini extends GeminiProvider {
        public Gemini3FlashMultiAgentGemini() {
            super("gemini-3-flash-preview", true);
        }

        @Override
        public String getProviderName() {
            return "Google";
        }

        @Override
        public boolean supportsThinking() {
            return true; // Gemini 3 flush supports thinking
        }
    }

    public static class Gemini3FlashGemini extends GeminiProvider {
        public Gemini3FlashGemini() {
            super("gemini-3-flash-preview", false);
        }

        @Override
        public String getProviderName() {
            return "Google";
        }

        @Override
        public boolean supportsThinking() {
            return true; // Gemini 3 Flash supports thinking
        }
    }

=======
    // ==========================================================================
    // Provider Instances
    // ==========================================================================

    /** Gemini 2.5 Flash - Fast multimodal model. */
    @ModelCapabilities({
        ModelCapability.BASIC,
        ModelCapability.TOOL_CALLING,
        ModelCapability.IMAGE,
        ModelCapability.AUDIO,
        ModelCapability.VIDEO,
        ModelCapability.THINKING
    })
>>>>>>> 5f619f0f
    public static class Gemini25FlashGemini extends GeminiProvider {
        public Gemini25FlashGemini() {
            super("gemini-2.5-flash", false);
        }

        @Override
        public String getProviderName() {
            return "Google";
        }

        @Override
        public boolean supportsThinking() {
            return true; // Gemini 2.5 Flash supports thinking
        }
    }

    /** Gemini 2.5 Flash with multi-agent formatter. */
    @ModelCapabilities({
        ModelCapability.BASIC,
        ModelCapability.TOOL_CALLING,
        ModelCapability.IMAGE,
        ModelCapability.AUDIO,
        ModelCapability.VIDEO,
        ModelCapability.THINKING,
        ModelCapability.MULTI_AGENT_FORMATTER
    })
    public static class Gemini25FlashMultiAgentGemini extends GeminiProvider {
        public Gemini25FlashMultiAgentGemini() {
            super("gemini-2.5-flash", true);
        }

        @Override
        public String getProviderName() {
            return "Google (Multi-Agent)";
        }
    }
}<|MERGE_RESOLUTION|>--- conflicted
+++ resolved
@@ -48,16 +48,14 @@
     }
 
     @Override
-<<<<<<< HEAD
+    protected ReActAgent.Builder doCreateAgentBuilder(String name, Toolkit toolkit, String apiKey) {
+        String baseUrl = System.getenv(BASE_URL_ENV);
+
     public ReActAgent createAgent(String name, Toolkit toolkit) {
         String apiKey = System.getenv("GOOGLE_API_KEY");
         if (apiKey == null || apiKey.isEmpty()) {
             throw new IllegalStateException("GOOGLE_API_KEY environment variable is required");
         }
-=======
-    protected ReActAgent.Builder doCreateAgentBuilder(String name, Toolkit toolkit, String apiKey) {
-        String baseUrl = System.getenv(BASE_URL_ENV);
->>>>>>> 5f619f0f
 
         GeminiChatModel.Builder builder =
                 GeminiChatModel.builder()
@@ -73,8 +71,7 @@
                 .name(name)
                 .model(builder.build())
                 .toolkit(toolkit)
-                .memory(new InMemoryMemory())
-                .build();
+                .memory(new InMemoryMemory());
     }
 
     @Override
@@ -99,7 +96,8 @@
                 .sysPrompt(sysPrompt)
                 .model(builder.build())
                 .toolkit(toolkit)
-                .memory(new InMemoryMemory());
+                .memory(new InMemoryMemory())
+                .build();
     }
 
     @Override
@@ -116,72 +114,6 @@
         return caps;
     }
 
-<<<<<<< HEAD
-    public static class Gemini3ProGemini extends GeminiProvider {
-        public Gemini3ProGemini() {
-            super("gemini-3-pro-preview", false);
-        }
-
-        @Override
-        public String getProviderName() {
-            return "Google";
-        }
-
-        @Override
-        public boolean supportsThinking() {
-            return true; // Gemini 3 Pro supports thinking
-        }
-    }
-
-    public static class Gemini3ProMultiAgentGemini extends GeminiProvider {
-        public Gemini3ProMultiAgentGemini() {
-            super("gemini-3-pro-preview", true);
-        }
-
-        @Override
-        public String getProviderName() {
-            return "Google";
-        }
-
-        @Override
-        public boolean supportsThinking() {
-            return true; // Gemini 3 Pro supports thinking
-        }
-    }
-
-    public static class Gemini3FlashMultiAgentGemini extends GeminiProvider {
-        public Gemini3FlashMultiAgentGemini() {
-            super("gemini-3-flash-preview", true);
-        }
-
-        @Override
-        public String getProviderName() {
-            return "Google";
-        }
-
-        @Override
-        public boolean supportsThinking() {
-            return true; // Gemini 3 flush supports thinking
-        }
-    }
-
-    public static class Gemini3FlashGemini extends GeminiProvider {
-        public Gemini3FlashGemini() {
-            super("gemini-3-flash-preview", false);
-        }
-
-        @Override
-        public String getProviderName() {
-            return "Google";
-        }
-
-        @Override
-        public boolean supportsThinking() {
-            return true; // Gemini 3 Flash supports thinking
-        }
-    }
-
-=======
     // ==========================================================================
     // Provider Instances
     // ==========================================================================
@@ -195,7 +127,70 @@
         ModelCapability.VIDEO,
         ModelCapability.THINKING
     })
->>>>>>> 5f619f0f
+    public static class Gemini3ProGemini extends GeminiProvider {
+        public Gemini3ProGemini() {
+            super("gemini-3-pro-preview", false);
+        }
+
+        @Override
+        public String getProviderName() {
+            return "Google";
+        }
+
+        @Override
+        public boolean supportsThinking() {
+            return true; // Gemini 3 Pro supports thinking
+        }
+    }
+
+    public static class Gemini3ProMultiAgentGemini extends GeminiProvider {
+        public Gemini3ProMultiAgentGemini() {
+            super("gemini-3-pro-preview", true);
+        }
+
+        @Override
+        public String getProviderName() {
+            return "Google";
+        }
+
+        @Override
+        public boolean supportsThinking() {
+            return true; // Gemini 3 Pro supports thinking
+        }
+    }
+
+    public static class Gemini3FlashMultiAgentGemini extends GeminiProvider {
+        public Gemini3FlashMultiAgentGemini() {
+            super("gemini-3-flash-preview", true);
+        }
+
+        @Override
+        public String getProviderName() {
+            return "Google";
+        }
+
+        @Override
+        public boolean supportsThinking() {
+            return true; // Gemini 3 flush supports thinking
+        }
+    }
+
+    public static class Gemini3FlashGemini extends GeminiProvider {
+        public Gemini3FlashGemini() {
+            super("gemini-3-flash-preview", false);
+        }
+
+        @Override
+        public String getProviderName() {
+            return "Google";
+        }
+
+        @Override
+        public boolean supportsThinking() {
+            return true; // Gemini 3 Flash supports thinking
+        }
+    }
+
     public static class Gemini25FlashGemini extends GeminiProvider {
         public Gemini25FlashGemini() {
             super("gemini-2.5-flash", false);
