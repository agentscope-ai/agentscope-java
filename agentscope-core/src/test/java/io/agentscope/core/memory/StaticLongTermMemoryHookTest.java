/*
 * Copyright 2024-2025 the original author or authors.
 *
 * Licensed under the Apache License, Version 2.0 (the "License");
 * you may not use this file except in compliance with the License.
 * You may obtain a copy of the License at
 *
 *      https://www.apache.org/licenses/LICENSE-2.0
 *
 * Unless required by applicable law or agreed to in writing, software
 * distributed under the License is distributed on an "AS IS" BASIS,
 * WITHOUT WARRANTIES OR CONDITIONS OF ANY KIND, either express or implied.
 * See the License for the specific language governing permissions and
 * limitations under the License.
 */
package io.agentscope.core.memory;

import static org.junit.jupiter.api.Assertions.assertEquals;
import static org.junit.jupiter.api.Assertions.assertNotNull;
import static org.junit.jupiter.api.Assertions.assertThrows;
import static org.junit.jupiter.api.Assertions.assertTrue;
import static org.mockito.ArgumentMatchers.any;
import static org.mockito.ArgumentMatchers.anyList;
import static org.mockito.Mockito.mock;
import static org.mockito.Mockito.never;
import static org.mockito.Mockito.times;
import static org.mockito.Mockito.verify;
import static org.mockito.Mockito.when;

import io.agentscope.core.ReActAgent;
import io.agentscope.core.agent.Agent;
import io.agentscope.core.agent.AgentBase;
import io.agentscope.core.hook.PostCallEvent;
import io.agentscope.core.hook.PreCallEvent;
import io.agentscope.core.hook.PreReasoningEvent;
import io.agentscope.core.interruption.InterruptContext;
import io.agentscope.core.message.Msg;
import io.agentscope.core.message.MsgRole;
import io.agentscope.core.message.TextBlock;
import java.util.ArrayList;
import java.util.List;
import org.junit.jupiter.api.BeforeEach;
import org.junit.jupiter.api.Test;
import org.mockito.ArgumentCaptor;
import reactor.core.publisher.Mono;
import reactor.test.StepVerifier;

/** Unit tests for {@link StaticLongTermMemoryHook}. */
class StaticLongTermMemoryHookTest {

    private LongTermMemory mockLongTermMemory;
    private Memory mockMemory;
    private StaticLongTermMemoryHook hook;
    private Agent mockAgent;

    @BeforeEach
    void setUp() {
        mockLongTermMemory = mock(LongTermMemory.class);
        mockMemory = mock(Memory.class);
        hook = new StaticLongTermMemoryHook(mockLongTermMemory, mockMemory);
        mockAgent = createMockAgent("TestAgent");
    }

    private Agent createMockAgent(String name) {
        return new AgentBase(name) {

            @Override
            protected Mono<Msg> doCall(List<Msg> msgs) {
                return Mono.just(msgs.get(0));
            }

            @Override
            protected Mono<Void> doObserve(Msg msg) {
                return Mono.empty();
            }

            @Override
            protected Mono<Msg> handleInterrupt(InterruptContext context, Msg... originalArgs) {
                return Mono.just(
                        Msg.builder()
                                .name(getName())
                                .role(MsgRole.ASSISTANT)
                                .content(TextBlock.builder().text("Interrupted").build())
                                .build());
            }
        };
    }

    @Test
    void testConstructorWithNullLongTermMemory() {
        IllegalArgumentException exception =
                assertThrows(
                        IllegalArgumentException.class,
                        () -> new StaticLongTermMemoryHook(null, mockMemory));

        assertEquals("Long-term memory cannot be null", exception.getMessage());
    }

    @Test
    void testConstructorWithNullMemory() {
        IllegalArgumentException exception =
                assertThrows(
                        IllegalArgumentException.class,
                        () -> new StaticLongTermMemoryHook(mockLongTermMemory, null));

        assertEquals("Memory cannot be null", exception.getMessage());
    }

    @Test
    void testConstructorWithValidParameters() {
        StaticLongTermMemoryHook hook =
                new StaticLongTermMemoryHook(mockLongTermMemory, mockMemory);
        assertNotNull(hook);
        assertEquals(mockLongTermMemory, hook.getLongTermMemory());
        assertEquals(mockMemory, hook.getMemory());
    }

    @Test
    void testPriority() {
        assertEquals(50, hook.priority());
    }

    @Test
    void testOnEventWithPreCallEventAndRetrievedMemories() {

        Msg userQuery =
                Msg.builder()
                        .role(MsgRole.USER)
                        .content(TextBlock.builder().text("What do you know about me?").build())
<<<<<<< HEAD
                        .build());

        PreCallEvent event = new PreCallEvent(mockAgent, inputMessages);

        when(mockLongTermMemory.retrieve(any(Msg.class)))
                .thenReturn(Mono.just("User prefers dark mode"));
=======
                        .build();
        ReActAgent agent = mock(ReActAgent.class);
        PreCallEvent event = new PreCallEvent(agent, List.of(userQuery));
        Memory memory = new InMemoryMemory();
        memory.addMessage(userQuery);
        when(agent.getMemory()).thenReturn(memory);
        String longMemory = "User prefers dark mode";
        when(mockLongTermMemory.retrieve(any(Msg.class))).thenReturn(Mono.just(longMemory));
>>>>>>> be8a6f81

        StepVerifier.create(hook.onEvent(event))
                .assertNext(
                        resultEvent -> {
                            List<Msg> messages = resultEvent.getMemory().getMessages();
                            assertEquals(2, messages.size());
<<<<<<< HEAD
                            assertEquals(MsgRole.SYSTEM, messages.get(1).getRole());
                            assertTrue(
                                    messages.get(1)
                                            .getTextContent()
                                            .contains("<long_term_memory>"));
=======
                            assertEquals(MsgRole.USER, messages.get(0).getRole());
                            assertEquals(MsgRole.SYSTEM, messages.get(1).getRole());

>>>>>>> be8a6f81
                            assertTrue(
                                    messages.get(1)
                                            .getTextContent()
                                            .equals(LongTermMemoryTools.wrap(longMemory)));
                        })
                .verifyComplete();
    }

    @Test
    void testOnEventWithPreReasoningEventEmptyRetrieval() {
        List<Msg> inputMessages = new ArrayList<>();
        inputMessages.add(
                Msg.builder()
                        .role(MsgRole.USER)
                        .content(TextBlock.builder().text("Hello").build())
                        .build());

        PreReasoningEvent event =
                new PreReasoningEvent(mockAgent, "test-model", null, inputMessages);

        when(mockLongTermMemory.retrieve(any(Msg.class))).thenReturn(Mono.just(""));

        StepVerifier.create(hook.onEvent(event))
                .assertNext(
                        resultEvent -> {
                            assertEquals(1, resultEvent.getInputMessages().size());
                        })
                .verifyComplete();
    }

    @Test
    void testOnEventWithPreReasoningEventRetrievalError() {
        List<Msg> inputMessages = new ArrayList<>();
        inputMessages.add(
                Msg.builder()
                        .role(MsgRole.USER)
                        .content(TextBlock.builder().text("Test").build())
                        .build());

        PreReasoningEvent event =
                new PreReasoningEvent(mockAgent, "test-model", null, inputMessages);

        when(mockLongTermMemory.retrieve(any(Msg.class)))
                .thenReturn(Mono.error(new RuntimeException("Retrieval error")));

        StepVerifier.create(hook.onEvent(event))
                .assertNext(
                        resultEvent -> {
                            assertEquals(1, resultEvent.getInputMessages().size());
                        })
                .verifyComplete();
    }

    @Test
    void testOnEventWithPostCallEvent() {
        List<Msg> allMessages = new ArrayList<>();
        allMessages.add(
                Msg.builder()
                        .role(MsgRole.USER)
                        .content(TextBlock.builder().text("User message").build())
                        .build());
        allMessages.add(
                Msg.builder()
                        .role(MsgRole.ASSISTANT)
                        .content(TextBlock.builder().text("Assistant reply").build())
                        .build());

        when(mockMemory.getMessages()).thenReturn(allMessages);
        when(mockLongTermMemory.record(anyList())).thenReturn(Mono.empty());

        Msg replyMsg =
                Msg.builder()
                        .role(MsgRole.ASSISTANT)
                        .content(TextBlock.builder().text("Reply").build())
                        .build();
        PostCallEvent event = new PostCallEvent(mockAgent, replyMsg);

        StepVerifier.create(hook.onEvent(event)).expectNext(event).verifyComplete();

        ArgumentCaptor<List<Msg>> captor = ArgumentCaptor.forClass(List.class);
        verify(mockLongTermMemory, times(1)).record(captor.capture());
        assertEquals(2, captor.getValue().size());
    }

    @Test
    void testOnEventWithPostCallEventEmptyMemory() {
        when(mockMemory.getMessages()).thenReturn(new ArrayList<>());

        Msg replyMsg = Msg.builder().role(MsgRole.ASSISTANT).build();
        PostCallEvent event = new PostCallEvent(mockAgent, replyMsg);

        StepVerifier.create(hook.onEvent(event)).expectNext(event).verifyComplete();

        verify(mockLongTermMemory, never()).record(anyList());
    }

    @Test
    void testOnEventWithPostCallEventRecordError() {
        List<Msg> messages = List.of(Msg.builder().role(MsgRole.USER).build());
        when(mockMemory.getMessages()).thenReturn(messages);
        when(mockLongTermMemory.record(anyList()))
                .thenReturn(Mono.error(new RuntimeException("Record error")));

        Msg replyMsg = Msg.builder().role(MsgRole.ASSISTANT).build();
        PostCallEvent event = new PostCallEvent(mockAgent, replyMsg);

        StepVerifier.create(hook.onEvent(event)).expectNext(event).verifyComplete();
    }
}<|MERGE_RESOLUTION|>--- conflicted
+++ resolved
@@ -127,14 +127,6 @@
                 Msg.builder()
                         .role(MsgRole.USER)
                         .content(TextBlock.builder().text("What do you know about me?").build())
-<<<<<<< HEAD
-                        .build());
-
-        PreCallEvent event = new PreCallEvent(mockAgent, inputMessages);
-
-        when(mockLongTermMemory.retrieve(any(Msg.class)))
-                .thenReturn(Mono.just("User prefers dark mode"));
-=======
                         .build();
         ReActAgent agent = mock(ReActAgent.class);
         PreCallEvent event = new PreCallEvent(agent, List.of(userQuery));
@@ -143,24 +135,15 @@
         when(agent.getMemory()).thenReturn(memory);
         String longMemory = "User prefers dark mode";
         when(mockLongTermMemory.retrieve(any(Msg.class))).thenReturn(Mono.just(longMemory));
->>>>>>> be8a6f81
 
         StepVerifier.create(hook.onEvent(event))
                 .assertNext(
                         resultEvent -> {
                             List<Msg> messages = resultEvent.getMemory().getMessages();
                             assertEquals(2, messages.size());
-<<<<<<< HEAD
-                            assertEquals(MsgRole.SYSTEM, messages.get(1).getRole());
-                            assertTrue(
-                                    messages.get(1)
-                                            .getTextContent()
-                                            .contains("<long_term_memory>"));
-=======
                             assertEquals(MsgRole.USER, messages.get(0).getRole());
                             assertEquals(MsgRole.SYSTEM, messages.get(1).getRole());
 
->>>>>>> be8a6f81
                             assertTrue(
                                     messages.get(1)
                                             .getTextContent()
