<?xml version="1.0" encoding="UTF-8"?>
<!--
  ~ Copyright 2024-2026 the original author or authors.
  ~
  ~ Licensed under the Apache License, Version 2.0 (the "License");
  ~ you may not use this file except in compliance with the License.
  ~ You may obtain a copy of the License at
  ~
  ~     http://www.apache.org/licenses/LICENSE-2.0
  ~
  ~ Unless required by applicable law or agreed to in writing, software
  ~ distributed under the License is distributed on an "AS IS" BASIS,
  ~ WITHOUT WARRANTIES OR CONDITIONS OF ANY KIND, either express or implied.
  ~ See the License for the specific language governing permissions and
  ~ limitations under the License.
-->

<project xmlns="http://maven.apache.org/POM/4.0.0"
         xmlns:xsi="http://www.w3.org/2001/XMLSchema-instance"
         xsi:schemaLocation="http://maven.apache.org/POM/4.0.0 http://maven.apache.org/xsd/maven-4.0.0.xsd">
    <modelVersion>4.0.0</modelVersion>
    <parent>
        <groupId>io.agentscope</groupId>
        <artifactId>agentscope-parent</artifactId>
        <version>${revision}</version>
        <relativePath>../pom.xml</relativePath>
    </parent>

    <name>AgentScope Java - Core</name>
    <artifactId>agentscope-core</artifactId>
    <description>AgentScope Core</description>

    <properties>
        <java.version>17</java.version>
        <maven.compiler.source>17</maven.compiler.source>
        <maven.compiler.target>17</maven.compiler.target>
        <maven-gpg-plugin.version>3.2.8</maven-gpg-plugin.version>
        <maven-site-plugin.version>4.0.0-M13</maven-site-plugin.version>
        <maven-compiler-plugin.version>3.11.0</maven-compiler-plugin.version>
        <maven-surefire-plugin.version>3.1.2</maven-surefire-plugin.version>
        <maven-deploy-plugin.version>3.1.1</maven-deploy-plugin.version>
        <maven-source-plugin.version>3.3.1</maven-source-plugin.version>
        <flatten-maven-plugin.version>1.5.0</flatten-maven-plugin.version>
        <maven-javadoc-plugin.version>3.5.0</maven-javadoc-plugin.version>
        <project.build.sourceEncoding>UTF-8</project.build.sourceEncoding>
        <argLine>-Xms512m -Xmx1024m</argLine>

        <central.publishing.maven.version>0.7.0</central.publishing.maven.version>
    </properties>

    <dependencies>
        <!-- Reactor Core for Flux/Mono -->
        <dependency>
            <groupId>io.projectreactor</groupId>
            <artifactId>reactor-core</artifactId>
        </dependency>

        <!-- Jackson for JSON serialization/deserialization -->
        <dependency>
            <groupId>com.fasterxml.jackson.core</groupId>
            <artifactId>jackson-databind</artifactId>
        </dependency>

        <dependency>
            <groupId>com.fasterxml.jackson.core</groupId>
            <artifactId>jackson-annotations</artifactId>
        </dependency>

        <!-- Victools JSON Schema Generator for structured output -->
        <dependency>
            <groupId>com.github.victools</groupId>
            <artifactId>jsonschema-generator</artifactId>
        </dependency>

        <!-- Victools JSON Schema Module for Jackson annotations support -->
        <dependency>
            <groupId>com.github.victools</groupId>
            <artifactId>jsonschema-module-jackson</artifactId>
        </dependency>

        <!-- SLF4J API -->
        <dependency>
            <groupId>org.slf4j</groupId>
            <artifactId>slf4j-api</artifactId>
        </dependency>

        <!-- DashScope Java SDK (optional - only needed for Embedding) -->
        <dependency>
            <groupId>com.alibaba</groupId>
            <artifactId>dashscope-sdk-java</artifactId>
            <optional>true</optional>
            <exclusions>
                <exclusion>
                    <artifactId>slf4j-simple</artifactId>
                    <groupId>org.slf4j</groupId>
                </exclusion>
            </exclusions>
        </dependency>

<<<<<<< HEAD
        <!-- OpenAI Java SDK -->
        <dependency>
            <groupId>com.openai</groupId>
            <artifactId>openai-java</artifactId>
        </dependency>

=======
        <!-- Google Gemini Java SDK -->
        <dependency>
            <groupId>com.google.genai</groupId>
            <artifactId>google-genai</artifactId>
        </dependency>
>>>>>>> 5f619f0f

        <!-- Anthropic Java SDK -->
        <dependency>
            <groupId>com.anthropic</groupId>
            <artifactId>anthropic-java</artifactId>
        </dependency>

        <!-- Model Context Protocol (MCP) SDK -->
        <dependency>
            <groupId>io.modelcontextprotocol.sdk</groupId>
            <artifactId>mcp</artifactId>
        </dependency>

        <!-- OkHttp for HTTP client -->
        <dependency>
            <groupId>com.squareup.okhttp3</groupId>
            <artifactId>okhttp</artifactId>
        </dependency>
        <dependency>
            <groupId>com.squareup.okhttp3</groupId>
            <artifactId>okhttp-jvm</artifactId>
        </dependency>

        <!-- JSON Schema Validator for tool input validation -->
        <dependency>
            <groupId>com.networknt</groupId>
            <artifactId>json-schema-validator</artifactId>
        </dependency>

        <!-- SnakeYAML for Markdown skill parsing -->
        <dependency>
            <groupId>org.yaml</groupId>
            <artifactId>snakeyaml</artifactId>
        </dependency>
    </dependencies>
</project><|MERGE_RESOLUTION|>--- conflicted
+++ resolved
@@ -97,20 +97,6 @@
             </exclusions>
         </dependency>
 
-<<<<<<< HEAD
-        <!-- OpenAI Java SDK -->
-        <dependency>
-            <groupId>com.openai</groupId>
-            <artifactId>openai-java</artifactId>
-        </dependency>
-
-=======
-        <!-- Google Gemini Java SDK -->
-        <dependency>
-            <groupId>com.google.genai</groupId>
-            <artifactId>google-genai</artifactId>
-        </dependency>
->>>>>>> 5f619f0f
 
         <!-- Anthropic Java SDK -->
         <dependency>
