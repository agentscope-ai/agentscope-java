--- conflicted
+++ resolved
@@ -35,10 +35,7 @@
         <module>agentscope-extensions-rag-simple</module>
         <module>agentscope-extensions-mem0</module>
         <module>agentscope-extensions-studio</module>
-<<<<<<< HEAD
+        <module>agentscope-extensions-session-redis</module>
         <module>agentscope-extensions-scheduler</module>
-=======
-        <module>agentscope-extensions-session-redis</module>
->>>>>>> 7e5f5285
     </modules>
 </project>