<?xml version="1.0" encoding="UTF-8"?>
<!--
  ~ Copyright 2024-2025 the original author or authors.
  ~
  ~ Licensed under the Apache License, Version 2.0 (the "License");
  ~ You may not use this file except in compliance with the License.
  ~ You may obtain a copy of the License at
  ~
  ~     http://www.apache.org/licenses/LICENSE-2.0
  ~
  ~ Unless required by applicable law or agreed to in writing, software
  ~ distributed under the License is distributed on an "AS IS" BASIS,
  ~ WITHOUT WARRANTIES OR CONDITIONS OF ANY KIND, either express or implied.
  ~ See the License for the specific language governing permissions and
  ~ limitations under the License.
-->

<project xmlns="http://maven.apache.org/POM/4.0.0"
         xmlns:xsi="http://www.w3.org/2001/XMLSchema-instance"
         xsi:schemaLocation="http://maven.apache.org/POM/4.0.0 http://maven.apache.org/xsd/maven-4.0.0.xsd">
    <modelVersion>4.0.0</modelVersion>
    <parent>
        <groupId>io.agentscope</groupId>
        <artifactId>agentscope-parent</artifactId>
        <version>${revision}</version>
        <relativePath>../pom.xml</relativePath>
    </parent>

    <name>AgentScope Java - Extensions</name>
    <artifactId>agentscope-extensions</artifactId>
    <packaging>pom</packaging>

    <modules>
        <module>agentscope-extensions-rag-bailian</module>
        <module>agentscope-extensions-rag-simple</module>
        <module>agentscope-extensions-mem0</module>
        <module>agentscope-extensions-studio</module>
        <module>agentscope-extensions-session-redis</module>
<<<<<<< HEAD
        <module>agentscope-extensions-scheduler/agentscope-extensions-scheduler</module>
        <module>agentscope-extensions-scheduler/agentscope-extensions-scheduler-xxl-job</module>
=======
        <module>agentscope-extensions-session-mysql</module>
>>>>>>> 9e4da5c1
    </modules>
</project><|MERGE_RESOLUTION|>--- conflicted
+++ resolved
@@ -36,11 +36,8 @@
         <module>agentscope-extensions-mem0</module>
         <module>agentscope-extensions-studio</module>
         <module>agentscope-extensions-session-redis</module>
-<<<<<<< HEAD
+        <module>agentscope-extensions-session-mysql</module>
         <module>agentscope-extensions-scheduler/agentscope-extensions-scheduler</module>
         <module>agentscope-extensions-scheduler/agentscope-extensions-scheduler-xxl-job</module>
-=======
-        <module>agentscope-extensions-session-mysql</module>
->>>>>>> 9e4da5c1
     </modules>
 </project>