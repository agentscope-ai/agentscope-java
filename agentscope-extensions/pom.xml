--- conflicted
+++ resolved
@@ -35,12 +35,8 @@
         <module>agentscope-extensions-rag-simple</module>
         <module>agentscope-extensions-mem0</module>
         <module>agentscope-extensions-studio</module>
-<<<<<<< HEAD
-		<module>agentscope-extensions-session-redis</module>
-		<module>agentscope-extensions-autocontext-memory</module>
-=======
-        <module>agentscope-extensions-session-redis</module>
+		    <module>agentscope-extensions-session-redis</module>
         <module>agentscope-extensions-session-mysql</module>
->>>>>>> 4406b588
+      	<module>agentscope-extensions-autocontext-memory</module>
     </modules>
 </project>