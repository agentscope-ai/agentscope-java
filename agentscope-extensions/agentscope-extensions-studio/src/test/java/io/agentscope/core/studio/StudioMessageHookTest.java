/*
 * Copyright 2024-2025 the original author or authors.
 *
 * Licensed under the Apache License, Version 2.0 (the "License");
 * you may not use this file except in compliance with the License.
 * You may obtain a copy of the License at
 *
 *     http://www.apache.org/licenses/LICENSE-2.0
 *
 * Unless required by applicable law or agreed to in writing, software
 * distributed under the License is distributed on an "AS IS" BASIS,
 * WITHOUT WARRANTIES OR CONDITIONS OF ANY KIND, either express or implied.
 * See the License for the specific language governing permissions and
 * limitations under the License.
 */
package io.agentscope.core.studio;

import static org.junit.jupiter.api.Assertions.assertNotNull;
import static org.mockito.ArgumentMatchers.any;
import static org.mockito.Mockito.mock;
import static org.mockito.Mockito.never;
import static org.mockito.Mockito.times;
import static org.mockito.Mockito.verify;
import static org.mockito.Mockito.when;

import io.agentscope.core.agent.Agent;
import io.agentscope.core.hook.HookEvent;
import io.agentscope.core.hook.PostCallEvent;
import io.agentscope.core.hook.PreCallEvent;
import io.agentscope.core.message.Msg;
import io.agentscope.core.message.MsgRole;
import io.agentscope.core.message.TextBlock;
import java.io.IOException;
<<<<<<< HEAD
import java.util.ArrayList;
=======
>>>>>>> be8a6f81
import java.util.List;
import org.junit.jupiter.api.BeforeEach;
import org.junit.jupiter.api.DisplayName;
import org.junit.jupiter.api.Test;
import reactor.core.publisher.Mono;
import reactor.test.StepVerifier;

@DisplayName("StudioMessageHook Tests")
class StudioMessageHookTest {

    private StudioClient mockStudioClient;
    private StudioMessageHook hook;
    private Agent mockAgent;

    @BeforeEach
    void setUp() {
        mockStudioClient = mock(StudioClient.class);
        mockAgent = mock(Agent.class);
        hook = new StudioMessageHook(mockStudioClient);
    }

    @Test
    @DisplayName("Should forward message to Studio on PostCallEvent")
    void testPostCallEventSuccess() {
        // Create a test message
        Msg msg =
                Msg.builder()
                        .name("TestAgent")
                        .role(MsgRole.ASSISTANT)
                        .content(TextBlock.builder().text("Test response").build())
                        .build();

        PostCallEvent event = new PostCallEvent(mockAgent, msg);

        // Mock successful push
        when(mockStudioClient.pushMessage(any(Msg.class))).thenReturn(Mono.empty());

        // Process event
        Mono<HookEvent> result = hook.onEvent(event);

        // Verify
        StepVerifier.create(result).expectNext(event).verifyComplete();

        verify(mockStudioClient, times(1)).pushMessage(msg);
    }

    @Test
    @DisplayName("Should handle Studio client error gracefully")
    void testPostCallEventWithError() {
        Msg msg =
                Msg.builder()
                        .name("TestAgent")
                        .role(MsgRole.ASSISTANT)
                        .content(TextBlock.builder().text("Test response").build())
                        .build();

        PostCallEvent event = new PostCallEvent(mockAgent, msg);

        // Mock failed push
        when(mockStudioClient.pushMessage(any(Msg.class)))
                .thenReturn(Mono.error(new IOException("Studio unavailable")));

        // Process event - should not fail
        Mono<HookEvent> result = hook.onEvent(event);

        // Verify - should return event despite error
        StepVerifier.create(result).expectNext(event).verifyComplete();

        verify(mockStudioClient, times(1)).pushMessage(msg);
    }

    @Test
    @DisplayName("Should handle null StudioClient gracefully")
    void testPostCallEventWithNullClient() {
        StudioMessageHook nullClientHook = new StudioMessageHook(null);

        Msg msg =
                Msg.builder()
                        .name("TestAgent")
                        .role(MsgRole.ASSISTANT)
                        .content(TextBlock.builder().text("Test response").build())
                        .build();

        PostCallEvent event = new PostCallEvent(mockAgent, msg);

        // Process event
        Mono<HookEvent> result = nullClientHook.onEvent(event);

        // Verify - should return event without error
        StepVerifier.create(result).expectNext(event).verifyComplete();
    }

    @Test
    @DisplayName("Should pass through non-PostCallEvent events")
    void testOtherEvents() {
        Msg msg =
                Msg.builder()
                        .name("User")
                        .role(MsgRole.USER)
                        .content(TextBlock.builder().text("Input").build())
                        .build();

<<<<<<< HEAD
        PreCallEvent event = new PreCallEvent(mockAgent, new ArrayList<>(List.of(msg)));
=======
        PreCallEvent event = new PreCallEvent(mockAgent, List.of(msg));
>>>>>>> be8a6f81

        // Process event
        Mono<HookEvent> result = hook.onEvent(event);

        // Verify - should return event without calling Studio
        StepVerifier.create(result).expectNext(event).verifyComplete();

        verify(mockStudioClient, never()).pushMessage(any());
    }

    @Test
    @DisplayName("Should extract message from PostCallEvent correctly")
    void testMessageExtraction() {
        Msg msg =
                Msg.builder()
                        .name("TestAgent")
                        .role(MsgRole.ASSISTANT)
                        .content(TextBlock.builder().text("Complex message").build())
                        .build();

        PostCallEvent event = new PostCallEvent(mockAgent, msg);

        when(mockStudioClient.pushMessage(any(Msg.class))).thenReturn(Mono.empty());

        // Process
        Mono<HookEvent> result = hook.onEvent(event);

        StepVerifier.create(result).expectNext(event).verifyComplete();

        // Verify correct message was pushed
        verify(mockStudioClient, times(1)).pushMessage(msg);
    }

    @Test
    @DisplayName("Constructor should accept StudioClient")
    void testConstructor() {
        StudioClient client = mock(StudioClient.class);
        StudioMessageHook testHook = new StudioMessageHook(client);
        assertNotNull(testHook);
    }

    @Test
    @DisplayName("Should be able to create hook with null client")
    void testConstructorWithNull() {
        StudioMessageHook testHook = new StudioMessageHook(null);
        assertNotNull(testHook);

        // Test that it works with null client
        Msg msg =
                Msg.builder()
                        .name("TestAgent")
                        .role(MsgRole.ASSISTANT)
                        .content(TextBlock.builder().text("Test").build())
                        .build();

        PostCallEvent event = new PostCallEvent(mockAgent, msg);
        Mono<HookEvent> result = testHook.onEvent(event);

        StepVerifier.create(result).expectNext(event).verifyComplete();
    }

    @Test
    @DisplayName("Multiple events should be handled independently")
    void testMultipleEvents() {
        Msg msg1 =
                Msg.builder()
                        .name("Agent1")
                        .role(MsgRole.ASSISTANT)
                        .content(TextBlock.builder().text("Response 1").build())
                        .build();

        Msg msg2 =
                Msg.builder()
                        .name("Agent2")
                        .role(MsgRole.ASSISTANT)
                        .content(TextBlock.builder().text("Response 2").build())
                        .build();

        PostCallEvent event1 = new PostCallEvent(mockAgent, msg1);
        PostCallEvent event2 = new PostCallEvent(mockAgent, msg2);

        when(mockStudioClient.pushMessage(any(Msg.class))).thenReturn(Mono.empty());

        // Process both events
        Mono<HookEvent> result1 = hook.onEvent(event1);
        Mono<HookEvent> result2 = hook.onEvent(event2);

        StepVerifier.create(result1).expectNext(event1).verifyComplete();
        StepVerifier.create(result2).expectNext(event2).verifyComplete();

        // Verify both messages were pushed
        verify(mockStudioClient, times(1)).pushMessage(msg1);
        verify(mockStudioClient, times(1)).pushMessage(msg2);
    }
}<|MERGE_RESOLUTION|>--- conflicted
+++ resolved
@@ -31,10 +31,6 @@
 import io.agentscope.core.message.MsgRole;
 import io.agentscope.core.message.TextBlock;
 import java.io.IOException;
-<<<<<<< HEAD
-import java.util.ArrayList;
-=======
->>>>>>> be8a6f81
 import java.util.List;
 import org.junit.jupiter.api.BeforeEach;
 import org.junit.jupiter.api.DisplayName;
@@ -137,11 +133,7 @@
                         .content(TextBlock.builder().text("Input").build())
                         .build();
 
-<<<<<<< HEAD
-        PreCallEvent event = new PreCallEvent(mockAgent, new ArrayList<>(List.of(msg)));
-=======
         PreCallEvent event = new PreCallEvent(mockAgent, List.of(msg));
->>>>>>> be8a6f81
 
         // Process event
         Mono<HookEvent> result = hook.onEvent(event);
