<?xml version="1.0" encoding="UTF-8"?>
<!--
  ~ Copyright 2024-2025 the original author or authors.
  ~
  ~ Licensed under the Apache License, Version 2.0 (the "License");
  ~ You may not use this file except in compliance with the License.
  ~ You may obtain a copy of the License at
  ~
  ~     http://www.apache.org/licenses/LICENSE-2.0
  ~
  ~ Unless required by applicable law or agreed to in writing, software
  ~ distributed under the License is distributed on an "AS IS" BASIS,
  ~ WITHOUT WARRANTIES OR CONDITIONS OF ANY KIND, either express or implied.
  ~ See the License for the specific language governing permissions and
  ~ limitations under the License.
-->

<project xmlns="http://maven.apache.org/POM/4.0.0"
         xmlns:xsi="http://www.w3.org/2001/XMLSchema-instance"
         xsi:schemaLocation="http://maven.apache.org/POM/4.0.0 http://maven.apache.org/xsd/maven-4.0.0.xsd">
    <modelVersion>4.0.0</modelVersion>
    <parent>
        <groupId>io.agentscope</groupId>
        <artifactId>agentscope-extensions</artifactId>
        <version>${revision}</version>
        <relativePath>../pom.xml</relativePath>
    </parent>

    <name>AgentScope Java - Extensions - Mem0</name>
    <description>AgentScope Extensions - Mem0</description>
    <artifactId>agentscope-extensions-mem0</artifactId>

    <dependencies>
        <dependency>
            <groupId>io.agentscope</groupId>
            <artifactId>agentscope-core</artifactId>
            <scope>provided</scope>
            <optional>true</optional>
        </dependency>

        <!-- OkHttp for HTTP client -->
        <dependency>
            <groupId>com.squareup.okhttp3</groupId>
            <artifactId>okhttp</artifactId>
        </dependency>
<<<<<<< HEAD

        <dependency>
            <groupId>com.fasterxml.jackson.datatype</groupId>
            <artifactId>jackson-datatype-jsr310</artifactId>
            <version>2.15.2</version>
=======
        <dependency>
            <groupId>com.squareup.okhttp3</groupId>
            <artifactId>okhttp-jvm</artifactId>
>>>>>>> 80def645
        </dependency>
    </dependencies>
</project><|MERGE_RESOLUTION|>--- conflicted
+++ resolved
@@ -43,17 +43,15 @@
             <groupId>com.squareup.okhttp3</groupId>
             <artifactId>okhttp</artifactId>
         </dependency>
-<<<<<<< HEAD
+        <dependency>
+            <groupId>com.squareup.okhttp3</groupId>
+            <artifactId>okhttp-jvm</artifactId>
+        </dependency>
 
         <dependency>
             <groupId>com.fasterxml.jackson.datatype</groupId>
             <artifactId>jackson-datatype-jsr310</artifactId>
             <version>2.15.2</version>
-=======
-        <dependency>
-            <groupId>com.squareup.okhttp3</groupId>
-            <artifactId>okhttp-jvm</artifactId>
->>>>>>> 80def645
         </dependency>
     </dependencies>
 </project>