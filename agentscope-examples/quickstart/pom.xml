<?xml version="1.0" encoding="UTF-8"?>
<!--
  ~ Copyright 2024-2025 the original author or authors.
  ~
  ~ Licensed under the Apache License, Version 2.0 (the "License");
  ~ You may not use this file except in compliance with the License.
  ~ You may obtain a copy of the License at
  ~
  ~     http://www.apache.org/licenses/LICENSE-2.0
  ~
  ~ Unless required by applicable law or agreed to in writing, software
  ~ distributed under the License is distributed on an "AS IS" BASIS,
  ~ WITHOUT WARRANTIES OR CONDITIONS OF ANY KIND, either express or implied.
  ~ See the License for the specific language governing permissions and
  ~ limitations under the License.
-->

<project xmlns="http://maven.apache.org/POM/4.0.0"
         xmlns:xsi="http://www.w3.org/2001/XMLSchema-instance"
         xsi:schemaLocation="http://maven.apache.org/POM/4.0.0 http://maven.apache.org/xsd/maven-4.0.0.xsd">
    <modelVersion>4.0.0</modelVersion>
    <parent>
        <groupId>io.agentscope</groupId>
        <artifactId>agentscope-examples</artifactId>
        <version>${revision}</version>
        <relativePath>../pom.xml</relativePath>
    </parent>

    <artifactId>agentscope-examples-quickstart</artifactId>
    <packaging>jar</packaging>

    <name>AgentScope Java - Examples - Quickstart</name>
    <description>Basic examples demonstrating core AgentScope functionality</description>

    <properties>
        <maven.compiler.source>17</maven.compiler.source>
        <maven.compiler.target>17</maven.compiler.target>
        <project.build.sourceEncoding>UTF-8</project.build.sourceEncoding>
        <maven.deploy.skip>true</maven.deploy.skip>
    </properties>

    <dependencies>
        <dependency>
            <groupId>io.agentscope</groupId>
            <artifactId>agentscope-core</artifactId>
            <version>${revision}</version>
        </dependency>

        <!-- RAG Extensions -->
        <dependency>
            <groupId>io.agentscope</groupId>
            <artifactId>agentscope-extensions-rag-dify</artifactId>
            <version>${revision}</version>
        </dependency>

        <dependency>
            <groupId>io.agentscope</groupId>
            <artifactId>agentscope-extensions-rag-ragflow</artifactId>
            <version>${revision}</version>
        </dependency>

        <dependency>
            <groupId>org.springframework.boot</groupId>
            <artifactId>spring-boot-starter-webflux</artifactId>
            <version>3.5.0</version>
        </dependency>
    </dependencies>
<<<<<<< HEAD
</project>


=======
</project>
>>>>>>> 319b26dc
<|MERGE_RESOLUTION|>--- conflicted
+++ resolved
@@ -65,10 +65,4 @@
             <version>3.5.0</version>
         </dependency>
     </dependencies>
-<<<<<<< HEAD
-</project>
-
-
-=======
-</project>
->>>>>>> 319b26dc
+</project>