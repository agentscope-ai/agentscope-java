<?xml version="1.0" encoding="UTF-8"?>
<!--
  ~ Copyright 2024-2025 the original author or authors.
  ~
  ~ Licensed under the Apache License, Version 2.0 (the "License");
  ~ You may not use this file except in compliance with the License.
  ~ You may obtain a copy of the License at
  ~
  ~     http://www.apache.org/licenses/LICENSE-2.0
  ~
  ~ Unless required by applicable law or agreed to in writing, software
  ~ distributed under the License is distributed on an "AS IS" BASIS,
  ~ WITHOUT WARRANTIES OR CONDITIONS OF ANY KIND, either express or implied.
  ~ See the License for the specific language governing permissions and
  ~ limitations under the License.
-->

<project xmlns="http://maven.apache.org/POM/4.0.0"
         xmlns:xsi="http://www.w3.org/2001/XMLSchema-instance"
         xsi:schemaLocation="http://maven.apache.org/POM/4.0.0 http://maven.apache.org/xsd/maven-4.0.0.xsd">
    <modelVersion>4.0.0</modelVersion>
    <parent>
        <groupId>io.agentscope</groupId>
        <artifactId>agentscope-parent</artifactId>
        <version>${revision}</version>
        <relativePath>../pom.xml</relativePath>
    </parent>

    <artifactId>agentscope-examples</artifactId>
    <packaging>pom</packaging>

    <name>AgentScope Java - Examples</name>

    <modules>
        <module>quickstart</module>
        <module>werewolf</module>
        <module>advanced</module>
<<<<<<< HEAD
        <module>agui</module>
=======
        <module>multi-component</module>
        <module>quarkus-example</module>
>>>>>>> 319b26dc
    </modules>

    <properties>
        <maven.compiler.source>17</maven.compiler.source>
        <maven.compiler.target>17</maven.compiler.target>
        <spotless.version>2.46.1</spotless.version>
        <project.build.sourceEncoding>UTF-8</project.build.sourceEncoding>
        <maven.deploy.skip>true</maven.deploy.skip>
        <spring.boot.version>3.3.0</spring.boot.version>
    </properties>

    <dependencyManagement>
        <dependencies>
            <!-- AgentScope Internal Modules -->
            <dependency>
                <groupId>io.agentscope</groupId>
                <artifactId>agentscope-core</artifactId>
                <version>${revision}</version>
            </dependency>
            <dependency>
                <groupId>io.agentscope</groupId>
                <artifactId>agentscope-extensions-rag-bailian</artifactId>
                <version>${revision}</version>
            </dependency>
            <dependency>
                <groupId>io.agentscope</groupId>
                <artifactId>agentscope-extensions-rag-simple</artifactId>
                <version>${revision}</version>
            </dependency>
            <dependency>
                <groupId>io.agentscope</groupId>
                <artifactId>agentscope-extensions-rag-dify</artifactId>
                <version>${revision}</version>
            </dependency>

            <dependency>
                <groupId>io.agentscope</groupId>
                <artifactId>agentscope-extensions-rag-ragflow</artifactId>
                <version>${revision}</version>
            </dependency>
            <dependency>
                <groupId>io.agentscope</groupId>
                <artifactId>agentscope-extensions-mem0</artifactId>
                <version>${revision}</version>
            </dependency>
            <dependency>
                <groupId>io.agentscope</groupId>
                <artifactId>agentscope-extensions-studio</artifactId>
                <version>${revision}</version>
            </dependency>
            <dependency>
                <groupId>io.agentscope</groupId>
<<<<<<< HEAD
                <artifactId>agentscope-extensions-agui</artifactId>
=======
                <artifactId>agentscope-extensions-reme</artifactId>
>>>>>>> 319b26dc
                <version>${revision}</version>
            </dependency>
            <dependency>
                <groupId>io.agentscope</groupId>
<<<<<<< HEAD
                <artifactId>agentscope-extensions-agui-webflux</artifactId>
                <version>${revision}</version>
            </dependency>

=======
                <artifactId>agentscope-extensions-autocontext-memory</artifactId>
                <version>${revision}</version>
            </dependency>
>>>>>>> 319b26dc
            <!-- Spring Boot -->
            <dependency>
                <groupId>org.springframework.boot</groupId>
                <artifactId>spring-boot-starter-webflux</artifactId>
                <version>${spring.boot.version}</version>
            </dependency>
        </dependencies>
    </dependencyManagement>
</project><|MERGE_RESOLUTION|>--- conflicted
+++ resolved
@@ -35,12 +35,9 @@
         <module>quickstart</module>
         <module>werewolf</module>
         <module>advanced</module>
-<<<<<<< HEAD
-        <module>agui</module>
-=======
         <module>multi-component</module>
         <module>quarkus-example</module>
->>>>>>> 319b26dc
+        <module>agui</module>
     </modules>
 
     <properties>
@@ -91,27 +88,7 @@
                 <artifactId>agentscope-extensions-studio</artifactId>
                 <version>${revision}</version>
             </dependency>
-            <dependency>
-                <groupId>io.agentscope</groupId>
-<<<<<<< HEAD
-                <artifactId>agentscope-extensions-agui</artifactId>
-=======
-                <artifactId>agentscope-extensions-reme</artifactId>
->>>>>>> 319b26dc
-                <version>${revision}</version>
-            </dependency>
-            <dependency>
-                <groupId>io.agentscope</groupId>
-<<<<<<< HEAD
-                <artifactId>agentscope-extensions-agui-webflux</artifactId>
-                <version>${revision}</version>
-            </dependency>
 
-=======
-                <artifactId>agentscope-extensions-autocontext-memory</artifactId>
-                <version>${revision}</version>
-            </dependency>
->>>>>>> 319b26dc
             <!-- Spring Boot -->
             <dependency>
                 <groupId>org.springframework.boot</groupId>
