<?xml version="1.0" encoding="UTF-8"?>
<!--
  ~ Copyright 2024-2025 the original author or authors.
  ~
  ~ Licensed under the Apache License, Version 2.0 (the "License");
  ~ You may not use this file except in compliance with the License.
  ~ You may obtain a copy of the License at
  ~
  ~     http://www.apache.org/licenses/LICENSE-2.0
  ~
  ~ Unless required by applicable law or agreed to in writing, software
  ~ distributed under the License is distributed on an "AS IS" BASIS,
  ~ WITHOUT WARRANTIES OR CONDITIONS OF ANY KIND, either express or implied.
  ~ See the License for the specific language governing permissions and
  ~ limitations under the License.
-->

<project xmlns="http://maven.apache.org/POM/4.0.0"
         xmlns:xsi="http://www.w3.org/2001/XMLSchema-instance"
         xsi:schemaLocation="http://maven.apache.org/POM/4.0.0 http://maven.apache.org/xsd/maven-4.0.0.xsd">
    <modelVersion>4.0.0</modelVersion>
    <parent>
        <groupId>io.agentscope</groupId>
        <artifactId>agentscope-parent</artifactId>
        <version>${revision}</version>
        <relativePath>../pom.xml</relativePath>
    </parent>

    <artifactId>agentscope-examples</artifactId>
    <packaging>jar</packaging>

    <name>AgentScope Java - Examples</name>

    <properties>
        <maven.compiler.source>17</maven.compiler.source>
        <maven.compiler.target>17</maven.compiler.target>
        <spotless.version>2.46.1</spotless.version>
        <project.build.sourceEncoding>UTF-8</project.build.sourceEncoding>
        <maven.deploy.skip>true</maven.deploy.skip>
    </properties>

<<<<<<< HEAD
    <dependencyManagement>
        <dependencies>
            <!-- AgentScope Internal Modules -->
            <dependency>
                <groupId>io.agentscope</groupId>
                <artifactId>agentscope-core</artifactId>
                <version>${revision}</version>
            </dependency>
            <dependency>
                <groupId>io.agentscope</groupId>
                <artifactId>agentscope-extensions-rag-bailian</artifactId>
                <version>${revision}</version>
            </dependency>
            <dependency>
                <groupId>io.agentscope</groupId>
                <artifactId>agentscope-extensions-rag-simple</artifactId>
                <version>${revision}</version>
            </dependency>
            <dependency>
                <groupId>io.agentscope</groupId>
                <artifactId>agentscope-extensions-mem0</artifactId>
                <version>${revision}</version>
            </dependency>
            <dependency>
                <groupId>io.agentscope</groupId>
                <artifactId>agentscope-extensions-studio</artifactId>
                <version>${revision}</version>
            </dependency>
            <dependency>
                <groupId>io.agentscope</groupId>
                <artifactId>agentscope-extensions-automemory</artifactId>
                <version>${revision}</version>
            </dependency>
=======
    <dependencies>
        <!-- AgentScope Core - Main dependency -->
        <dependency>
            <groupId>io.agentscope</groupId>
            <artifactId>agentscope-core</artifactId>
            <version>${revision}</version>
        </dependency>

        <dependency>
            <groupId>io.agentscope</groupId>
            <artifactId>agentscope-extensions-rag-bailian</artifactId>
            <version>${revision}</version>
        </dependency>

        <dependency>
            <groupId>io.agentscope</groupId>
            <artifactId>agentscope-extensions-rag-simple</artifactId>
            <version>${revision}</version>
        </dependency>

        <dependency>
            <groupId>io.agentscope</groupId>
            <artifactId>agentscope-extensions-mem0</artifactId>
            <version>${revision}</version>
        </dependency>

        <dependency>
            <groupId>io.agentscope</groupId>
            <artifactId>agentscope-extensions-studio</artifactId>
            <version>${revision}</version>
        </dependency>

        <dependency>
            <groupId>io.agentscope</groupId>
            <artifactId>agentscope-extensions-automemory</artifactId>
            <version>${revision}</version>
        </dependency>
>>>>>>> be8a6f81

        <dependency>
            <groupId>org.springframework.boot</groupId>
            <artifactId>spring-boot-starter-webflux</artifactId>
            <version>3.5.0</version>
        </dependency>
    </dependencies>
</project><|MERGE_RESOLUTION|>--- conflicted
+++ resolved
@@ -39,41 +39,6 @@
         <maven.deploy.skip>true</maven.deploy.skip>
     </properties>
 
-<<<<<<< HEAD
-    <dependencyManagement>
-        <dependencies>
-            <!-- AgentScope Internal Modules -->
-            <dependency>
-                <groupId>io.agentscope</groupId>
-                <artifactId>agentscope-core</artifactId>
-                <version>${revision}</version>
-            </dependency>
-            <dependency>
-                <groupId>io.agentscope</groupId>
-                <artifactId>agentscope-extensions-rag-bailian</artifactId>
-                <version>${revision}</version>
-            </dependency>
-            <dependency>
-                <groupId>io.agentscope</groupId>
-                <artifactId>agentscope-extensions-rag-simple</artifactId>
-                <version>${revision}</version>
-            </dependency>
-            <dependency>
-                <groupId>io.agentscope</groupId>
-                <artifactId>agentscope-extensions-mem0</artifactId>
-                <version>${revision}</version>
-            </dependency>
-            <dependency>
-                <groupId>io.agentscope</groupId>
-                <artifactId>agentscope-extensions-studio</artifactId>
-                <version>${revision}</version>
-            </dependency>
-            <dependency>
-                <groupId>io.agentscope</groupId>
-                <artifactId>agentscope-extensions-automemory</artifactId>
-                <version>${revision}</version>
-            </dependency>
-=======
     <dependencies>
         <!-- AgentScope Core - Main dependency -->
         <dependency>
@@ -111,7 +76,6 @@
             <artifactId>agentscope-extensions-automemory</artifactId>
             <version>${revision}</version>
         </dependency>
->>>>>>> be8a6f81
 
         <dependency>
             <groupId>org.springframework.boot</groupId>
