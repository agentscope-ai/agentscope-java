<?xml version="1.0" encoding="UTF-8"?>
<!--
  ~ Copyright 2024-2025 the original author or authors.
  ~
  ~ Licensed under the Apache License, Version 2.0 (the "License");
  ~ You may not use this file except in compliance with the License.
  ~ You may obtain a copy of the License at
  ~
  ~     http://www.apache.org/licenses/LICENSE-2.0
  ~
  ~ Unless required by applicable law or agreed to in writing, software
  ~ distributed under the License is distributed on an "AS IS" BASIS,
  ~ WITHOUT WARRANTIES OR CONDITIONS OF ANY KIND, either express or implied.
  ~ See the License for the specific language governing permissions and
  ~ limitations under the License.
-->

<project xmlns="http://maven.apache.org/POM/4.0.0"
         xmlns:xsi="http://www.w3.org/2001/XMLSchema-instance"
         xsi:schemaLocation="http://maven.apache.org/POM/4.0.0 http://maven.apache.org/xsd/maven-4.0.0.xsd">
    <modelVersion>4.0.0</modelVersion>
    <parent>
        <groupId>io.agentscope</groupId>
        <artifactId>agentscope-parent</artifactId>
        <version>${revision}</version>
        <relativePath>../pom.xml</relativePath>
    </parent>

    <artifactId>agentscope-examples</artifactId>
    <packaging>pom</packaging>

    <name>AgentScope Java - Examples</name>

    <modules>
        <module>quickstart</module>
        <module>werewolf</module>
        <module>advanced</module>
    </modules>

    <properties>
        <maven.compiler.source>17</maven.compiler.source>
        <maven.compiler.target>17</maven.compiler.target>
        <spotless.version>2.46.1</spotless.version>
        <project.build.sourceEncoding>UTF-8</project.build.sourceEncoding>
        <maven.deploy.skip>true</maven.deploy.skip>
        <spring.boot.version>3.3.0</spring.boot.version>
    </properties>

    <dependencyManagement>
        <dependencies>
            <!-- AgentScope Internal Modules -->
            <dependency>
                <groupId>io.agentscope</groupId>
                <artifactId>agentscope-core</artifactId>
                <version>${revision}</version>
            </dependency>
            <dependency>
                <groupId>io.agentscope</groupId>
                <artifactId>agentscope-extensions-rag-bailian</artifactId>
                <version>${revision}</version>
            </dependency>
            <dependency>
                <groupId>io.agentscope</groupId>
                <artifactId>agentscope-extensions-rag-simple</artifactId>
                <version>${revision}</version>
            </dependency>
            <dependency>
                <groupId>io.agentscope</groupId>
                <artifactId>agentscope-extensions-mem0</artifactId>
                <version>${revision}</version>
            </dependency>
            <dependency>
                <groupId>io.agentscope</groupId>
                <artifactId>agentscope-extensions-studio</artifactId>
                <version>${revision}</version>
            </dependency>
            <dependency>
                <groupId>io.agentscope</groupId>
                <artifactId>agentscope-extensions-automemory</artifactId>
                <version>${revision}</version>
            </dependency>

<<<<<<< HEAD
            <!-- Spring Boot -->
            <dependency>
                <groupId>org.springframework.boot</groupId>
                <artifactId>spring-boot-starter-webflux</artifactId>
                <version>${spring.boot.version}</version>
            </dependency>
        </dependencies>
    </dependencyManagement>
=======
        <dependency>
            <groupId>io.agentscope</groupId>
            <artifactId>agentscope-extensions-automemory</artifactId>
            <version>${revision}</version>
        </dependency>

        <dependency>
            <groupId>org.springframework.boot</groupId>
            <artifactId>spring-boot-starter-webflux</artifactId>
            <version>3.5.0</version>
        </dependency>
    </dependencies>
>>>>>>> c0051fe8
</project><|MERGE_RESOLUTION|>--- conflicted
+++ resolved
@@ -27,15 +27,9 @@
     </parent>
 
     <artifactId>agentscope-examples</artifactId>
-    <packaging>pom</packaging>
+    <packaging>jar</packaging>
 
     <name>AgentScope Java - Examples</name>
-
-    <modules>
-        <module>quickstart</module>
-        <module>werewolf</module>
-        <module>advanced</module>
-    </modules>
 
     <properties>
         <maven.compiler.source>17</maven.compiler.source>
@@ -43,53 +37,40 @@
         <spotless.version>2.46.1</spotless.version>
         <project.build.sourceEncoding>UTF-8</project.build.sourceEncoding>
         <maven.deploy.skip>true</maven.deploy.skip>
-        <spring.boot.version>3.3.0</spring.boot.version>
     </properties>
 
-    <dependencyManagement>
-        <dependencies>
-            <!-- AgentScope Internal Modules -->
-            <dependency>
-                <groupId>io.agentscope</groupId>
-                <artifactId>agentscope-core</artifactId>
-                <version>${revision}</version>
-            </dependency>
-            <dependency>
-                <groupId>io.agentscope</groupId>
-                <artifactId>agentscope-extensions-rag-bailian</artifactId>
-                <version>${revision}</version>
-            </dependency>
-            <dependency>
-                <groupId>io.agentscope</groupId>
-                <artifactId>agentscope-extensions-rag-simple</artifactId>
-                <version>${revision}</version>
-            </dependency>
-            <dependency>
-                <groupId>io.agentscope</groupId>
-                <artifactId>agentscope-extensions-mem0</artifactId>
-                <version>${revision}</version>
-            </dependency>
-            <dependency>
-                <groupId>io.agentscope</groupId>
-                <artifactId>agentscope-extensions-studio</artifactId>
-                <version>${revision}</version>
-            </dependency>
-            <dependency>
-                <groupId>io.agentscope</groupId>
-                <artifactId>agentscope-extensions-automemory</artifactId>
-                <version>${revision}</version>
-            </dependency>
+    <dependencies>
+        <!-- AgentScope Core - Main dependency -->
+        <dependency>
+            <groupId>io.agentscope</groupId>
+            <artifactId>agentscope-core</artifactId>
+            <version>${revision}</version>
+        </dependency>
 
-<<<<<<< HEAD
-            <!-- Spring Boot -->
-            <dependency>
-                <groupId>org.springframework.boot</groupId>
-                <artifactId>spring-boot-starter-webflux</artifactId>
-                <version>${spring.boot.version}</version>
-            </dependency>
-        </dependencies>
-    </dependencyManagement>
-=======
+        <dependency>
+            <groupId>io.agentscope</groupId>
+            <artifactId>agentscope-extensions-rag-bailian</artifactId>
+            <version>${revision}</version>
+        </dependency>
+
+        <dependency>
+            <groupId>io.agentscope</groupId>
+            <artifactId>agentscope-extensions-rag-simple</artifactId>
+            <version>${revision}</version>
+        </dependency>
+
+        <dependency>
+            <groupId>io.agentscope</groupId>
+            <artifactId>agentscope-extensions-mem0</artifactId>
+            <version>${revision}</version>
+        </dependency>
+
+        <dependency>
+            <groupId>io.agentscope</groupId>
+            <artifactId>agentscope-extensions-studio</artifactId>
+            <version>${revision}</version>
+        </dependency>
+
         <dependency>
             <groupId>io.agentscope</groupId>
             <artifactId>agentscope-extensions-automemory</artifactId>
@@ -102,5 +83,4 @@
             <version>3.5.0</version>
         </dependency>
     </dependencies>
->>>>>>> c0051fe8
 </project>