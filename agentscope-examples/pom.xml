<?xml version="1.0" encoding="UTF-8"?>
<!--
  ~ Copyright 2024-2025 the original author or authors.
  ~
  ~ Licensed under the Apache License, Version 2.0 (the "License");
  ~ You may not use this file except in compliance with the License.
  ~ You may obtain a copy of the License at
  ~
  ~     http://www.apache.org/licenses/LICENSE-2.0
  ~
  ~ Unless required by applicable law or agreed to in writing, software
  ~ distributed under the License is distributed on an "AS IS" BASIS,
  ~ WITHOUT WARRANTIES OR CONDITIONS OF ANY KIND, either express or implied.
  ~ See the License for the specific language governing permissions and
  ~ limitations under the License.
-->

<project xmlns="http://maven.apache.org/POM/4.0.0"
         xmlns:xsi="http://www.w3.org/2001/XMLSchema-instance"
         xsi:schemaLocation="http://maven.apache.org/POM/4.0.0 http://maven.apache.org/xsd/maven-4.0.0.xsd">
    <modelVersion>4.0.0</modelVersion>
    <parent>
        <groupId>io.agentscope</groupId>
        <artifactId>agentscope-parent</artifactId>
        <version>${revision}</version>
        <relativePath>../pom.xml</relativePath>
    </parent>

    <artifactId>agentscope-examples</artifactId>
    <packaging>pom</packaging>

    <name>AgentScope Java - Examples</name>

    <modules>
        <module>quickstart</module>
        <module>werewolf</module>
        <module>advanced</module>
<<<<<<< HEAD
        <module>micronaut</module>
        <module>quarkus</module>
        <module>plan-notebook</module>
=======
        <module>multi-component</module>
        <module>micronaut-example</module>
        <module>quarkus-example</module>
        <module>agui</module>
>>>>>>> 5effa97b
    </modules>

    <properties>
        <maven.compiler.source>17</maven.compiler.source>
        <maven.compiler.target>17</maven.compiler.target>
        <spotless.version>2.46.1</spotless.version>
        <project.build.sourceEncoding>UTF-8</project.build.sourceEncoding>
        <maven.deploy.skip>true</maven.deploy.skip>
        <spring.boot.version>3.5.0</spring.boot.version>
        <micronaut.version>4.8.3</micronaut.version>
    </properties>

    <dependencyManagement>
        <dependencies>
<<<<<<< HEAD
=======
            <!-- Spring Boot BOM -->
            <dependency>
                <groupId>org.springframework.boot</groupId>
                <artifactId>spring-boot-dependencies</artifactId>
                <version>${spring.boot.version}</version>
                <type>pom</type>
                <scope>import</scope>
            </dependency>

            <!-- Micronaut Platform BOM -->
            <dependency>
                <groupId>io.micronaut.platform</groupId>
                <artifactId>micronaut-platform</artifactId>
                <version>${micronaut.version}</version>
                <type>pom</type>
                <scope>import</scope>
            </dependency>

>>>>>>> 5effa97b
            <!-- AgentScope Internal Modules -->
            <dependency>
                <groupId>io.agentscope</groupId>
                <artifactId>agentscope-core</artifactId>
                <version>${revision}</version>
            </dependency>
            <dependency>
                <groupId>io.agentscope</groupId>
                <artifactId>agentscope-extensions-rag-bailian</artifactId>
                <version>${revision}</version>
            </dependency>
            <dependency>
                <groupId>io.agentscope</groupId>
                <artifactId>agentscope-extensions-rag-simple</artifactId>
                <version>${revision}</version>
            </dependency>
            <dependency>
                <groupId>io.agentscope</groupId>
                <artifactId>agentscope-extensions-rag-dify</artifactId>
                <version>${revision}</version>
            </dependency>

            <dependency>
                <groupId>io.agentscope</groupId>
                <artifactId>agentscope-extensions-rag-ragflow</artifactId>
                <version>${revision}</version>
            </dependency>
            <dependency>
                <groupId>io.agentscope</groupId>
                <artifactId>agentscope-extensions-mem0</artifactId>
                <version>${revision}</version>
            </dependency>
            <dependency>
                <groupId>io.agentscope</groupId>
                <artifactId>agentscope-extensions-studio</artifactId>
                <version>${revision}</version>
            </dependency>
            <dependency>
                <groupId>io.agentscope</groupId>
                <artifactId>agentscope-agui-spring-boot-starter</artifactId>
                <version>${revision}</version>
            </dependency>
<<<<<<< HEAD
            <dependency>
                <groupId>io.agentscope</groupId>
                <artifactId>agentscope-extensions-autocontext-memory</artifactId>
                <version>${revision}</version>
            </dependency>
=======
>>>>>>> 5effa97b
        </dependencies>
    </dependencyManagement>
</project><|MERGE_RESOLUTION|>--- conflicted
+++ resolved
@@ -35,16 +35,10 @@
         <module>quickstart</module>
         <module>werewolf</module>
         <module>advanced</module>
-<<<<<<< HEAD
         <module>micronaut</module>
         <module>quarkus</module>
         <module>plan-notebook</module>
-=======
-        <module>multi-component</module>
-        <module>micronaut-example</module>
-        <module>quarkus-example</module>
         <module>agui</module>
->>>>>>> 5effa97b
     </modules>
 
     <properties>
@@ -53,33 +47,12 @@
         <spotless.version>2.46.1</spotless.version>
         <project.build.sourceEncoding>UTF-8</project.build.sourceEncoding>
         <maven.deploy.skip>true</maven.deploy.skip>
-        <spring.boot.version>3.5.0</spring.boot.version>
+        <spring.boot.version>3.3.0</spring.boot.version>
         <micronaut.version>4.8.3</micronaut.version>
     </properties>
 
     <dependencyManagement>
         <dependencies>
-<<<<<<< HEAD
-=======
-            <!-- Spring Boot BOM -->
-            <dependency>
-                <groupId>org.springframework.boot</groupId>
-                <artifactId>spring-boot-dependencies</artifactId>
-                <version>${spring.boot.version}</version>
-                <type>pom</type>
-                <scope>import</scope>
-            </dependency>
-
-            <!-- Micronaut Platform BOM -->
-            <dependency>
-                <groupId>io.micronaut.platform</groupId>
-                <artifactId>micronaut-platform</artifactId>
-                <version>${micronaut.version}</version>
-                <type>pom</type>
-                <scope>import</scope>
-            </dependency>
-
->>>>>>> 5effa97b
             <!-- AgentScope Internal Modules -->
             <dependency>
                 <groupId>io.agentscope</groupId>
@@ -122,14 +95,6 @@
                 <artifactId>agentscope-agui-spring-boot-starter</artifactId>
                 <version>${revision}</version>
             </dependency>
-<<<<<<< HEAD
-            <dependency>
-                <groupId>io.agentscope</groupId>
-                <artifactId>agentscope-extensions-autocontext-memory</artifactId>
-                <version>${revision}</version>
-            </dependency>
-=======
->>>>>>> 5effa97b
         </dependencies>
     </dependencyManagement>
 </project>