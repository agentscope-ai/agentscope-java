--- conflicted
+++ resolved
@@ -64,7 +64,6 @@
         <project.build.sourceEncoding>UTF-8</project.build.sourceEncoding>
         <project.reporting.outputEncoding>UTF-8</project.reporting.outputEncoding>
         <java.version>17</java.version>
-<<<<<<< HEAD
         <maven.compiler.source>${java.version}</maven.compiler.source>
         <maven.compiler.target>${java.version}</maven.compiler.target>
 
@@ -104,16 +103,8 @@
         <maven-deploy-plugin.version>3.1.4</maven-deploy-plugin.version>
         <flatten-maven-plugin.version>1.5.0</flatten-maven-plugin.version>
         <google-java-format.version>1.28.0</google-java-format.version>
-=======
-        <spotless.version>3.1.0</spotless.version>
-        <maven-gpg-plugin.version>3.2.8</maven-gpg-plugin.version>
-        <maven-deploy-plugin.version>3.1.4</maven-deploy-plugin.version>
-        <flatten-maven-plugin.version>1.7.3</flatten-maven-plugin.version>
-        <project.build.sourceEncoding>UTF-8</project.build.sourceEncoding>
-
->>>>>>> 4c21d29b
         <maven.deploy.skip>false</maven.deploy.skip>
-        <central.publishing.maven.version>0.9.0</central.publishing.maven.version>
+        <central.publishing.maven.version>0.7.0</central.publishing.maven.version>
     </properties>
 
     <dependencyManagement>
@@ -122,28 +113,18 @@
             <dependency>
                 <groupId>io.opentelemetry</groupId>
                 <artifactId>opentelemetry-bom</artifactId>
-<<<<<<< HEAD
                 <version>${opentelemetry.version}</version>
-=======
-                <version>1.57.0</version>
->>>>>>> 4c21d29b
                 <type>pom</type>
                 <scope>import</scope>
             </dependency>
 
             <!-- OkHttp -->
             <dependency>
-<<<<<<< HEAD
                 <groupId>com.squareup.okhttp3</groupId>
                 <artifactId>okhttp-bom</artifactId>
                 <version>${okhttp.version}</version>
                 <type>pom</type>
                 <scope>import</scope>
-=======
-                <groupId>com.google.guava</groupId>
-                <artifactId>guava</artifactId>
-                <version>33.5.0-jre</version>
->>>>>>> 4c21d29b
             </dependency>
 
             <!-- Reactor -->
@@ -200,11 +181,7 @@
             <dependency>
                 <groupId>com.aliyun</groupId>
                 <artifactId>bailian20231229</artifactId>
-<<<<<<< HEAD
                 <version>${bailian.version}</version>
-=======
-                <version>2.6.2</version>
->>>>>>> 4c21d29b
             </dependency>
 
             <!-- OpenAI Java SDK -->
@@ -218,11 +195,7 @@
             <dependency>
                 <groupId>com.google.genai</groupId>
                 <artifactId>google-genai</artifactId>
-<<<<<<< HEAD
                 <version>${google-genai.version}</version>
-=======
-                <version>1.32.0</version>
->>>>>>> 4c21d29b
             </dependency>
 
             <!-- Anthropic Java SDK -->
@@ -236,31 +209,7 @@
             <dependency>
                 <groupId>io.modelcontextprotocol.sdk</groupId>
                 <artifactId>mcp</artifactId>
-<<<<<<< HEAD
                 <version>${mcp.version}</version>
-=======
-                <version>0.17.0</version>
-            </dependency>
-
-            <!-- Jackson for JSON serialization/deserialization -->
-            <dependency>
-                <groupId>com.fasterxml.jackson.core</groupId>
-                <artifactId>jackson-databind</artifactId>
-                <version>2.20.1</version>
-            </dependency>
-
-            <dependency>
-                <groupId>com.fasterxml.jackson.core</groupId>
-                <artifactId>jackson-annotations</artifactId>
-                <version>2.20</version>
-            </dependency>
-
-            <!-- Jackson JSON Schema module for structured output -->
-            <dependency>
-                <groupId>com.fasterxml.jackson.module</groupId>
-                <artifactId>jackson-module-jsonSchema</artifactId>
-                <version>2.20.1</version>
->>>>>>> 4c21d29b
             </dependency>
 
             <!-- SLF4J API -->
@@ -274,11 +223,7 @@
             <dependency>
                 <groupId>io.qdrant</groupId>
                 <artifactId>client</artifactId>
-<<<<<<< HEAD
                 <version>${qdrant.version}</version>
-=======
-                <version>1.16.2</version>
->>>>>>> 4c21d29b
             </dependency>
 
             <!-- Milvus Java SDK -->
@@ -292,34 +237,14 @@
             <dependency>
                 <groupId>org.apache.pdfbox</groupId>
                 <artifactId>pdfbox</artifactId>
-<<<<<<< HEAD
                 <version>${pdfbox.version}</version>
-=======
-                <version>3.0.6</version>
->>>>>>> 4c21d29b
             </dependency>
 
             <!-- Apache POI for Word document processing -->
             <dependency>
                 <groupId>org.apache.poi</groupId>
                 <artifactId>poi-ooxml</artifactId>
-<<<<<<< HEAD
                 <version>${poi.version}</version>
-=======
-                <version>5.5.1</version>
-            </dependency>
-
-            <!-- OkHttp for HTTP client -->
-            <dependency>
-                <groupId>com.squareup.okhttp3</groupId>
-                <artifactId>okhttp</artifactId>
-                <version>5.3.2</version>
-            </dependency>
-            <dependency>
-                <groupId>com.squareup.okhttp3</groupId>
-                <artifactId>okhttp-jvm</artifactId>
-                <version>5.3.2</version>
->>>>>>> 4c21d29b
             </dependency>
 
             <!-- Socket.IO Client for WebSocket communication -->
@@ -333,18 +258,7 @@
             <dependency>
                 <groupId>org.springframework</groupId>
                 <artifactId>spring-webflux</artifactId>
-<<<<<<< HEAD
                 <version>${spring.version}</version>
-=======
-                <version>7.0.2</version>
-            </dependency>
-
-            <!-- Spring Boot AutoConfiguration -->
-            <dependency>
-                <groupId>org.springframework.boot</groupId>
-                <artifactId>spring-boot-autoconfigure</artifactId>
-                <version>4.0.1</version>
->>>>>>> 4c21d29b
             </dependency>
 
             <!-- MySQL JDBC Driver -->
@@ -378,11 +292,7 @@
             <dependency>
                 <groupId>io.github.a2asdk</groupId>
                 <artifactId>a2a-java-sdk-client</artifactId>
-<<<<<<< HEAD
                 <version>${a2a-java-sdk-client.version}</version>
-=======
-                <version>0.3.3.Final</version>
->>>>>>> 4c21d29b
             </dependency>
             <dependency>
                 <groupId>io.github.a2asdk</groupId>
@@ -435,7 +345,6 @@
             </dependency>
 
             <dependency>
-<<<<<<< HEAD
                 <groupId>io.agentscope</groupId>
                 <artifactId>agentscope-extensions-a2a-server</artifactId>
                 <version>${project.version}</version>
@@ -550,15 +459,10 @@
             </dependency>
 
             <dependency>
-                <groupId>io.agentscope</groupId>
-                <artifactId>agentscope-spring-boot-starter</artifactId>
-                <version>${project.version}</version>
-=======
                 <groupId>com.squareup.okhttp3</groupId>
                 <artifactId>mockwebserver</artifactId>
-                <version>5.3.2</version>
+                <version>4.12.0</version>
                 <scope>test</scope>
->>>>>>> 4c21d29b
             </dependency>
         </dependencies>
     </dependencyManagement>
@@ -611,16 +515,9 @@
                     </formats>
                     <!-- define a language-specific format -->
                     <java>
-<<<<<<< HEAD
                         <removeUnusedImports/>
                         <removeWildcardImports/>
                         <importOrder/>
-=======
-                        <removeUnusedImports />
-                        <forbidWildcardImports />
-                        <formatAnnotations />
-                        <importOrder />
->>>>>>> 4c21d29b
                         <!-- apply a specific flavor of google-java-format and reflow long strings -->
                         <googleJavaFormat>
                             <version>${google-java-format.version}</version>
